from __future__ import annotations

from abc import ABC

from typing import List, Tuple, Union

import plotly.graph_objects as go
from plotly.graph_objs import Figure
from plotly.subplots import make_subplots

from pandas.core.frame import DataFrame

from numpy import column_stack, log, nan

from .._core import (
    BasePlot,
    LinePlot,
    VLinePlot,
    ScatterPlot,
    BaseMSPlot,
    ChromatogramPlot,
    MobilogramPlot,
    SpectrumPlot,
    PeakMapPlot,
    APPEND_PLOT_DOC,
)

from .._config import bokeh_line_dash_mapper
from .._misc import ColorGenerator, MarkerShapeGenerator, is_latex_formatted
from ..constants import PEAK_BOUNDARY_ICON, FEATURE_BOUNDARY_ICON


class PLOTLYPlot(BasePlot, ABC):
    """
    Base class for assembling a Ploty plot
    """

    # In plotly the canvas is referred to as a figure
    @property
    def fig(self):
        return self.canvas

    @fig.setter
    def fig(self, value):
        self.canvas = value
        self._config.canvas = value

    @property
    def _interactive(self) -> bool:
        return True

    def _load_extension(self):
        """
        Tries to load the plotly extensions, if not throw an import error
        """
        try:
            import plotly.graph_objects
        except ImportError:
            raise ImportError(
                f"plotly is not installed. Please install using `pip install plotly` to use this plotting library in pyopenms-viz"
            )

    def _create_figure(self):
        """
        Create a new figure, if a figure is not supplied
        """
        self.fig = go.Figure()
        self.fig.update_layout(
            title=self.title,
            xaxis_title=self.xlabel,
            yaxis_title=self.ylabel,
            width=self.width,
            height=self.height,
            template="simple_white",
            dragmode="select",
        )

    def _update_plot_aes(self, **kwargs) -> None:
        """
        Update the plot aesthetics.
        """
        self.fig.update_layout(
            legend_title=self.legend_config.title,
            legend_font_size=self.legend_config.fontsize,
            showlegend=self.legend_config.show,
        )
        # Update to look similar to Bokeh theme
        # Customize the layout
        self.fig.update_layout(
            plot_bgcolor="#FFFFFF",  # Set the plot background color
            font_family="Helvetica",  # Set the font family
            # font_size=12,  # Set the font size
            title_font_family="Helvetica",  # Set the title font family
            title_font_size=self.title_font_size,  # Set the title font size
            xaxis_title_font_family="Helvetica",  # Set the x-axis title font family
            xaxis_title_font_size=self.xaxis_label_font_size,  # Set the x-axis title font size
            yaxis_title_font_family="Helvetica",  # Set the y-axis title font family
            yaxis_title_font_size=self.yaxis_label_font_size,  # Set the y-axis title font size
            xaxis_gridcolor="#CCCCCC",  # Set the x-axis grid color
            yaxis_gridcolor="#CCCCCC",  # Set the y-axis grid color
            xaxis_tickfont_size=self.xaxis_tick_font_size,  # Set the x-axis tick font size
            xaxis_tickfont_family="Helvetica",  # Set the x-axis tick font family
            yaxis_tickfont_size=self.yaxis_tick_font_size,  # Set the y-axis tick font size
            yaxis_tickfont_family="Helvetica",  # Set the y-axis tick font family
            legend_font_family="Helvetica",  # Set the legend font family
        )

        # Add x-axis grid lines and ticks
        self.fig.update_xaxes(
            showgrid=self.grid,  # Add x-axis grid lines
            showline=True,
            linewidth=1,
            linecolor="black",
            ticks="outside",  # Add x-axis ticks outside the plot area
            tickwidth=1,  # Set the width of x-axis ticks
            tickcolor="black",  # Set the color of x-axis ticks
        )

        # Add y-axis grid lines and ticks
        self.fig.update_yaxes(
            showgrid=self.grid,  # Add y-axis grid lines
            showline=True,
            linewidth=1,
            linecolor="black",
            tickwidth=1,  # Set the width of y-axis ticks
            tickcolor="black",  # Set the color of y-axis ticks
        )

    def generate(self, tooltips, custom_hover_data) -> Figure:
        """
        Generate the plot
        """
        self._load_extension()
        if self.canvas is None:
            self._create_figure()

        self.plot()
        self._update_plot_aes()

        if tooltips is not None and self._interactive:
            self._add_tooltips(tooltips, custom_hover_data)
        return self.canvas

    def _add_legend(self, legend):
        pass

    def _add_tooltips(self, tooltips, custom_hover_data=None):
        return
        # In case figure is constructed of multiple traces (e.g. one trace per MS peak) add annotation for each point in trace
        if len(self.fig.data) > 1:
            print("len(self.fig.data)", len(self.fig.data))
            for i in range(len(self.fig.data)):
                self.fig.data[i].update(
                    hovertemplate=tooltips,
                    customdata=[custom_hover_data[i, :]] * len(self.fig.data[i].x),
                )
            return
        self.fig.update_traces(hovertemplate=tooltips, customdata=custom_hover_data)

    def _add_bounding_box_drawer(self, **kwargs):
        self.fig.update_layout(
            modebar_add=["drawrect", "eraseshape"],
            newshape=dict(
                showlegend=True,
                label=dict(
                    texttemplate="x0: %{x0:.2f} | x1: %{x1:.2f}<br>y0: %{y0:.2f} | y1: %{y1:.2f}",
                    textposition="top left",
                ),
                line_color="#F02D1A",
                fillcolor=None,
                line=dict(
                    dash="dash",
                ),
                opacity=0.5,
            ),
        )

    def _add_bounding_vertical_drawer(self):
        # Note: self.label_suffix must be defined
        self.label_suffix = self.x  ### NOTE: not sure if this is correct behavior

        self.fig.add_trace(go.Scatter(x=[], y=[], mode="lines"))
        self.fig.update_layout(
            modebar_add=["drawrect", "eraseshape"],
            newshape=dict(
                showlegend=True,
                label=dict(
                    texttemplate=self.label_suffix
                    + "_0: %{x0:.2f} | "
                    + self.label_suffix
                    + "_1: %{x1:.2f}",
                    textposition="top left",
                ),
                line_color="#F02D1A",
                fillcolor=None,
                line=dict(
                    dash="dash",
                ),
                drawdirection="vertical",
                opacity=0.5,
            ),
        )

    def _modify_x_range(
        self,
        x_range: Tuple[float, float] | None = None,
        padding: Tuple[float, float] | None = None,
    ):
        start, end = x_range
        if padding is not None:
            start = start - (start * padding[0])
            end = end + (end * padding[1])
        self.fig.update_xaxes(range=[start, end])

    def _modify_y_range(
        self,
        y_range: Tuple[float, float] | None = None,
        padding: Tuple[float, float] | None = None,
    ):
        start, end = y_range
        if padding is not None:
            start = start - (start * padding[0])
            end = end + (end * padding[1])
        self.fig.update_yaxes(range=[start, end])

    def show_default(self):
        self.fig.show()

    def show_sphinx(self):
        return self.fig


class PLOTLYLinePlot(PLOTLYPlot, LinePlot):
    """
    Class for assembling a set of line plots in plotly
    """

    @APPEND_PLOT_DOC
    def plot(self):

        traces = []
        if self.by is None:
            trace = go.Scatter(
                x=self.data[self.x],
                y=self.data[self.y],
                mode="lines",
                line=dict(color=self.current_color),
            )
            traces.append(trace)
        else:
            for group, df in self.data.groupby(self.by):
                trace = go.Scatter(
                    x=df[self.x],
                    y=df[self.y],
                    mode="lines",
                    name=group,
                    line=dict(color=self.current_color),
                )
                traces.append(trace)

        self.fig.add_traces(data=traces)


class PLOTLYVLinePlot(PLOTLYPlot, VLinePlot):

    @APPEND_PLOT_DOC
    def plot(self):

        if not self.plot_3d:
            traces = []
            if self.by is None:
                for _, row in self.data.iterrows():
                    if self.direction == "horizontal":
                        x_data = [0, row[self.x]]
                        y_data = [row[self.y]] * 2
                    else:
                        x_data = [row[self.x]] * 2
                        y_data = [0, row[self.y]]

                    trace = go.Scattergl(
                        x=x_data,
                        y=y_data,
                        mode="lines",
                        name="",
                        showlegend=False,
                        line=dict(color=self.current_color),
                    )
                    traces.append(trace)
            else:
                show_legend = self.legend_config.show
                for group, df in self.data.groupby(self.by):
                    for _, row in df.iterrows():
                        if self.direction == "horizontal":
                            x_data = [0, row[self.x]]
                            y_data = [row[self.y]] * 2
                        else:
                            x_data = [row[self.x]] * 2
                            y_data = [0, row[self.y]]

                        trace = go.Scattergl(
                            x=x_data,
                            y=y_data,
                            mode="lines",
                            name=group,
                            legendgroup=group,
                            showlegend=show_legend,
                            line=dict(color=self.current_color),
                        )
                        show_legend = False  # only show the legend for one trace
                        traces.append(trace)

            self.fig.add_traces(data=traces)
        else:
            if self.by is None:
                x_vert = []
                y_vert = []
                z_vert = []
                z_min = self.data[self.z].min()
                z_max = self.data[self.z].max()
                for x_val, y_val, z_val in zip(
                    self.data[self.x], self.data[self.y], self.data[self.z]
                ):
                    for i in range(2):
                        x_vert.append(x_val)
                        y_vert.append(y_val)
                        if i == 0:
                            z_vert.append(0)
                        else:
                            z_vert.append(z_val)
                    x_vert.append(None)
                    y_vert.append(None)
                    z_vert.append(None)

                self.fig.add_trace(
                    go.Scatter3d(
                        x=x_vert,
                        y=y_vert,
                        z=z_vert,
                        mode="lines",
                        line=dict(
                            width=5,
                            color=[z if z is not None else 0 for z in z_vert],
                            colorscale="magma_r",
                            cmin=z_min,
                            cmax=z_max,
                        ),
                        name="",
                        showlegend=False,
                    )
                )
            else:
                for group, df in self.data.groupby(self.by):
                    # Transform to vertical line data with no connections
                    x_vert = []
                    y_vert = []
                    z_vert = []
                    for (
                        x_val,
                        y_val,
                        z_val,
                    ) in zip(df[self.x], df[self.y], df[self.z]):
                        for i in range(2):
                            x_vert.append(x_val)
                            y_vert.append(y_val)
                            if i == 0:
                                z_vert.append(0)
                            else:
                                z_vert.append(z_val)
                        x_vert.append(None)
                        y_vert.append(None)
                        z_vert.append(None)

                    self.fig.add_trace(
                        go.Scatter3d(
                            x=x_vert,
                            y=y_vert,
                            z=z_vert,
                            mode="lines",
                            line=dict(width=5, color=self.current_color),
                            name=group,
                            legendgroup=group,
                        )
                    )

            # Add gridlines
            self.fig.update_layout(
                scene=dict(
                    xaxis=dict(
                        title=self.xlabel,
                        nticks=4,
                        gridcolor="rgb(255, 255, 255)",
                        zerolinecolor="rgb(255, 255, 255)",
                    ),
                    yaxis=dict(
                        title=self.ylabel,
                        nticks=4,
                        gridcolor="rgb(255, 255, 255)",
                        zerolinecolor="rgb(255, 255, 255)",
                    ),
                    zaxis=dict(
                        title=self.zlabel,
                        nticks=4,
                        gridcolor="rgb(255, 255, 255)",
                        zerolinecolor="rgb(255, 255, 255)",
                    ),
                )
            )

            camera = dict(
                up=dict(x=0, y=0, z=1),
                center=dict(x=0, y=0, z=0),
                eye=dict(x=1.25, y=1.8, z=1.25),
            )
            self.fig.update_layout(scene_camera=camera)

    def _add_annotations(
        self,
        ann_texts: list[str],
        ann_xs: list[float],
        ann_ys: list[float],
        ann_colors: list[str],
    ):
        annotations = []
        for text, x, y, color in zip(ann_texts, ann_xs, ann_ys, ann_colors):
            if text is not nan and text != "" and text != "nan":
                if is_latex_formatted(text):
<<<<<<< HEAD
                    # Wrap the text in '$' to indicate LaTeX math mode
                    text = r"${}$".format(text)
=======
                    # NOTE: Plotly uses MathJax for LaTeX rendering. Newlines are rendered as \\.
                    text = text.replace("\n", r" \\\ ")
                    text = r'${}$'.format(text)
                else:
                    text = text.replace("\n", "<br>")
>>>>>>> 43101593
                annotation = go.layout.Annotation(
                    text=text,
                    x=x,
                    y=y,
                    showarrow=False,
                    xanchor="left",
                    font=dict(
                        family="Open Sans Mono, monospace",
                        size=self.annotation_font_size,
                        color=color,
                    ),
                )
                annotations.append(annotation)

        for annotation in annotations:
            self.fig.add_annotation(annotation)


class PLOTLYScatterPlot(PLOTLYPlot, ScatterPlot):

    def __init__(self, data, **kwargs):
        super().__init__(data, **kwargs)
        if self.marker is None:
            self.marker = MarkerShapeGenerator(engine="PLOTLY")

    @APPEND_PLOT_DOC
    def plot(self):

        marker_dict = dict()
        # Check for z-dimension and plot heatmap
        # Plotting heatmaps with z dimension overwrites marker_dict.
        if self.z:
            # Default values for heatmap
            heatmap_defaults = dict(
                color=self.data[self.z],
                colorscale="Inferno_r",
                showscale=False,
                size=self.marker_size,
                opacity=0.8,
                cmin=self.data[self.z].min(),
                cmax=self.data[self.z].max(),
            )
            # If no marker_dict was in kwargs, use default for heatmaps
            if self.marker is None:
                marker_dict = heatmap_defaults
            # Else update existing marker dict with default values if key is missing
            else:
                for k, v in heatmap_defaults.items():
                    if k not in marker_dict.keys():
                        marker_dict[k] = v

        marker_dict = {}
        marker_dict["color"] = self.data[self.z] if self.z else self.current_color
        traces = []
        if self.by is None:
            print(self.marker)
            marker_dict["symbol"] = self.current_marker
            trace = go.Scattergl(
                x=self.data[self.x],
                y=self.data[self.y],
                mode="markers",
                marker=marker_dict,
                showlegend=False,
            )
            traces.append(trace)
        else:
            for group, df in self.data.groupby(self.by):
                if self.z is not None:
                    marker_dict["color"] = self.df[self.z]
                trace = go.Scatter(
                    x=df[self.x],
                    y=df[self.y],
                    mode="markers",
                    name=group,
                    marker=dict(symbol=self.current_marker, color=self.current_color),
                )
                traces.append(trace)

        self.fig.add_traces(data=traces)


class PLOTLY_MSPlot(BaseMSPlot, PLOTLYPlot, ABC):

    def get_line_renderer(self, **kwargs) -> None:
        return PLOTLYLinePlot(**kwargs)

    def get_vline_renderer(self, **kwargs) -> None:
        return PLOTLYVLinePlot(**kwargs)

    def get_scatter_renderer(self, **kwargs) -> None:
        return PLOTLYScatterPlot(**kwargs)

    def plot_x_axis_line(self, fig):
        fig.add_hline(y=0, line_color="black", line=dict(width=1))

    def _create_tooltips(self, entries, index=True):
        custom_hover_data = []
        # Add data from index if required
        if index:
            custom_hover_data.append(self.data.index)
        # Get the rest of the columns
        custom_hover_data += [self.data[col] for col in entries.values()]

        tooltips = []
        # Add tooltip text for index if required
        if index:
            tooltips.append("index: %{customdata[0]}")

        custom_hover_data_index = 1 if index else 0

        for key in entries.keys():
            tooltips.append(
                f"{key}" + ": %{customdata[" + str(custom_hover_data_index) + "]}"
            )
            custom_hover_data_index += 1

        return "<br>".join(tooltips), column_stack(custom_hover_data)


class PLOTLYChromatogramPlot(PLOTLY_MSPlot, ChromatogramPlot):

    def _add_peak_boundaries(self, annotation_data):
        color_gen = ColorGenerator(
            colormap=self.annotation_colormap, n=annotation_data.shape[0]
        )
        for idx, (_, feature) in enumerate(annotation_data.iterrows()):
            if "q_value" in annotation_data.columns:
                legend_label = f"Feature {idx} (q-value: {feature['q_value']:.4f})"
            else:
                legend_label = f"Feature {idx}"
            self.fig.add_trace(
                go.Scatter(
                    mode="lines",
                    x=[
                        feature["leftWidth"],
                        feature["leftWidth"],
                        feature["rightWidth"],
                        feature["rightWidth"],
                    ],
                    y=[feature["apexIntensity"], 0, 0, feature["apexIntensity"]],
                    opacity=0.5,
                    line=dict(
                        color=next(color_gen),
                        dash=bokeh_line_dash_mapper(
                            self.plot_config.annotation_line_type, "plotly"
                        ),
                        width=self.plot_config.annotation_line_width,
                    ),
                    name=legend_label,
                )
            )

    def get_manual_bounding_box_coords(self, arg):
        # TODO: Implement this method, plotly doesn't have a direct easy way of extracting the relayout events. Would need to implement / add a dash dependency to add a callback to extract the relayout events
        pass


class PLOTLYMobilogramPlot(PLOTLYChromatogramPlot, MobilogramPlot):
    pass


class PLOTLYSpectrumPlot(PLOTLY_MSPlot, SpectrumPlot):
    def _prepare_data(self, df, label_suffix=" (ref)"):
        df = super()._prepare_data(df, label_suffix)
        if self.by is not None:
            self.reference_spectrum[self.by] = (
                self.reference_spectrum[self.by] + label_suffix
            )
        return df


class PLOTLYPeakMapPlot(PLOTLY_MSPlot, PeakMapPlot):

    def create_main_plot(self) -> Figure:
        if not self.plot_3d:
            scatterPlot = self.get_scatter_renderer(
                data=self.data, x=self.x, y=self.y, z=self.z
            )
            self.fig = scatterPlot.generate(None, None)

            if self.z is not None:
                tooltips, custom_hover_data = self._create_tooltips(
                    {self.xlabel: self.x, self.ylabel: self.y, self.zlabel: self.z}
                )
            else:
                tooltips, custom_hover_data = self._create_tooltips(
                    {self.xlabel: self.x, self.ylabel: self.y}
                )

            self._add_tooltips(tooltips, custom_hover_data=custom_hover_data)

            if self.annotation_data is not None:
                self._add_box_boundaries(self.annotation_data)
            return self.fig
        else:
            vlinePlot = self.get_vline_renderer(data=self.data, x=self.x, y=self.y)
            self.fig = vlinePlot.generate(None, None)
            return self.fig

            # TODO: Custom tooltips currently not working as expected for 3D plot, it has it's own tooltip that works out of the box, but with set x, y, z name to value
            # tooltips, custom_hover_data = self._create_tooltips({self.xlabel: x, self.ylabel: y, self.zlabel: z})
            # self._add_tooltips(fig, tooltips, custom_hover_data=custom_hover_data

    def create_x_axis_plot(self) -> Figure:
        x_fig = super().create_x_axis_plot()
        x_fig.update_xaxes(visible=False)

        return x_fig

    def create_y_axis_plot(self) -> Figure:
        y_fig = super().create_y_axis_plot()
        y_fig.update_xaxes(range=[0, self.data[self.z].max()])
        y_fig.update_yaxes(range=[self.data[self.y].min(), self.data[self.y].max()])
        y_fig.update_layout(
            xaxis_title=self.y_plot_config.xlabel, yaxis_title=self.y_plot_config.ylabel
        )

        return y_fig

    def combine_plots(self, main_fig, x_fig, y_fig):
        #############
        ##  Combine Plots

        # Create a figure with subplots
        fig_m = make_subplots(
            rows=2,
            cols=2,
            shared_xaxes=True,
            shared_yaxes=True,
            vertical_spacing=0,
            horizontal_spacing=0,
            subplot_titles=(
                None,
                f"Integrated {self.xlabel}",
                f"Integrated {self.ylabel}",
                None,
            ),
            specs=[
                [{}, {"type": "xy", "rowspan": 1, "secondary_y": True}],
                [
                    {"type": "xy", "rowspan": 1, "secondary_y": False},
                    {"type": "xy", "rowspan": 1, "secondary_y": False},
                ],
            ],
        )

        # Add the heatmap to the first row
        for trace in main_fig.data:
            trace.showlegend = False
            trace.legendgroup = trace.name
            fig_m.add_trace(trace, row=2, col=2, secondary_y=False)

        # Update the heatmao layout
        fig_m.update_layout(main_fig.layout)
        fig_m.update_yaxes(row=2, col=2, secondary_y=False)

        # Add the x-axis plot to the second row
        for trace in x_fig.data:
            trace.legendgroup = trace.name
            fig_m.add_trace(trace, row=1, col=2, secondary_y=True)

        # Update the XIC layout
        fig_m.update_layout(x_fig.layout)

        # Make the y-axis of fig_xic independent
        fig_m.update_yaxes(overwrite=True, row=1, col=2, secondary_y=True)

        # Manually adjust the domain of secondary y-axis to only span the first row of the subplot
        fig_m["layout"]["yaxis3"]["domain"] = [0.5, 1.0]

        # Add the XIM plot to the second row
        for trace in y_fig.data:
            trace.showlegend = False
            trace.legendgroup = trace.name
            fig_m.add_trace(trace, row=2, col=1)

        # Update the XIM layout
        fig_m.update_layout(y_fig.layout)

        # Make the x-axis of fig_xim independent
        fig_m.update_xaxes(overwrite=True, row=2, col=1)

        # Reverse the x-axis range for the XIM subplot
        fig_m.update_xaxes(autorange="reversed", row=2, col=1)

        # Update xaxis properties
        fig_m.update_xaxes(title_text=self.xlabel, row=2, col=2)
        fig_m.update_xaxes(title_text=self.zlabel, row=2, col=1)

        # Update yaxis properties
        fig_m.update_yaxes(title_text=self.zlabel, row=1, col=2)
        fig_m.update_yaxes(title_text=self.ylabel, row=2, col=1)

        # Remove axes for first quadrant
        fig_m.update_xaxes(visible=False, row=1, col=1)
        fig_m.update_yaxes(visible=False, row=1, col=1)

        # Update the layout
        fig_m.update_layout(height=self.height, width=self.width, title=self.title)

        # change subplot axes font size
        # each plot title is treated as an annotation
        fig_m.for_each_annotation(
            lambda annotation: annotation.update(font=dict(size=self.title_font_size))
        )
        fig_m.for_each_xaxis(
            lambda axis: axis.title.update(font=dict(size=self.xaxis_label_font_size))
        )
        fig_m.for_each_yaxis(
            lambda axis: axis.title.update(font=dict(size=self.yaxis_label_font_size))
        )
        fig_m.for_each_xaxis(
            lambda axis: axis.tickfont.update(size=self.xaxis_tick_font_size)
        )
        fig_m.for_each_yaxis(
            lambda axis: axis.tickfont.update(size=self.yaxis_tick_font_size)
        )

        self.fig = fig_m
        self._update_plot_aes()
        return fig_m

    def _add_box_boundaries(self, annotation_data):
        color_gen = ColorGenerator(
            colormap=self.feature_config.colormap, n=annotation_data.shape[0]
        )
        for idx, (_, feature) in enumerate(annotation_data.iterrows()):
            x0 = feature["leftWidth"]
            x1 = feature["rightWidth"]
            y0 = feature["IM_leftWidth"]
            y1 = feature["IM_rightWidth"]

            color = next(color_gen)

            if "name" in annotation_data.columns:
                use_name = feature["name"]
            else:
                use_name = f"Feature {idx}"
            if "q_value" in annotation_data.columns:
                legend_label = f"{use_name} (q-value: {feature['q_value']:.4f})"
            else:
                legend_label = f"{use_name}"
            self.fig.add_trace(
                go.Scatter(
                    x=[
                        x0,
                        x1,
                        x1,
                        x0,
                        x0,
                    ],  # Start and end at the same point to close the shape
                    y=[y0, y0, y1, y1, y0],
                    mode="lines",
                    fill="none",
                    opacity=0.5,
                    line=dict(
                        color=color,
                        width=self.feature_config.line_width,
                        dash=bokeh_line_dash_mapper(
                            self.feature_config.line_type, "plotly"
                        ),
                    ),
                    name=legend_label,
                )
            )<|MERGE_RESOLUTION|>--- conflicted
+++ resolved
@@ -424,16 +424,11 @@
         for text, x, y, color in zip(ann_texts, ann_xs, ann_ys, ann_colors):
             if text is not nan and text != "" and text != "nan":
                 if is_latex_formatted(text):
-<<<<<<< HEAD
-                    # Wrap the text in '$' to indicate LaTeX math mode
-                    text = r"${}$".format(text)
-=======
                     # NOTE: Plotly uses MathJax for LaTeX rendering. Newlines are rendered as \\.
                     text = text.replace("\n", r" \\\ ")
-                    text = r'${}$'.format(text)
+                    text = r"${}$".format(text)
                 else:
                     text = text.replace("\n", "<br>")
->>>>>>> 43101593
                 annotation = go.layout.Annotation(
                     text=text,
                     x=x,
