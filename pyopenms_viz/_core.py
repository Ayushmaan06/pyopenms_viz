from __future__ import annotations

from abc import ABC, abstractmethod
from typing import Any, Tuple, Literal, Union, List, Dict, Optional, Iterator
import numpy as np
import importlib
import types
from dataclasses import dataclass, asdict, fields

from pandas import cut, merge, Interval, concat
from pandas.core.frame import DataFrame
from pandas.core.dtypes.generic import ABCDataFrame
from pandas.core.dtypes.common import is_integer
from pandas.util._decorators import Appender
import re

from numpy import ceil, log1p, log2, nan, mean, repeat, concatenate
from ._config import (
    LegendConfig,
    BasePlotConfig,
    SpectrumConfig,
    ChromatogramConfig,
    MobilogramConfig,
    PeakMapConfig,
    LineConfig,
    VLineConfig,
    ScatterConfig,
)
from ._misc import (
    ColorGenerator,
    sturges_rule,
    freedman_diaconis_rule,
    mz_tolerance_binning,
)
from .constants import IS_SPHINX_BUILD, IS_NOTEBOOK
import warnings


_common_kinds = ("line", "vline", "scatter")
_msdata_kinds = ("chromatogram", "mobilogram", "spectrum", "peakmap")
_all_kinds = _common_kinds + _msdata_kinds
_entrypoint_backends = ("ms_matplotlib", "ms_bokeh", "ms_plotly")

_baseplot_doc = f"""
    Plot method for creating plots from a Pandas DataFrame.

    Parameters
    ----------
    data : pandas.DataFrame or numpy.ndarray
        The data to be plotted.
    x : str or None, optional
        The column name for the x-axis data.
    y : str or None, optional
        The column name for the y-axis data.
    z : str or None, optional
        The column name for the z-axis data (for 3D plots).
    kind : str, optional
        The kind of plot to create. One of: {_all_kinds}
    by : str or None, optional
        Column in the DataFrame to group by.
    relative_intensity : bool, default False
        Whether to use relative intensity for the y-axis.
    subplots : bool or None, optional
        Whether to create separate subplots for each column.
    sharex, sharey : bool or None, optional
        Whether to share x or y axes among subplots.
    height, width : int or None, optional
        The height and width of the figure in pixels.
    grid : bool or None, optional
        Whether to show the grid on the plot.
    toolbar_location : str or None, optional
        The location of the toolbar (e.g., 'above', 'below', 'left', 'right').
    fig : figure or None, optional
        An existing figure object to plot on.
    title : str or None, optional
        The title of the plot.
    xlabel, ylabel : str or None, optional
        Labels for the x and y axes.
    x_axis_location, y_axis_location : str or None, optional
        The location of the x and y axes (e.g., 'bottom', 'top', 'left', 'right').
    line_type : str or None, optional
        The type of line to use (e.g., 'solid', 'dashed', 'dotted').
    line_width : float or None, optional
        The width of the lines in the plot.
    min_border : int or None, optional
        The minimum border size around the plot.
    show_plot : bool or None, optional
        Whether to display the plot immediately after creation.
    legend : LegendConfig or dict or None, optional
        Configuration for the plot legend.
    feature_config : FeatureConfig or dict or None, optional
        Configuration for additional plot features.
    backend : str, default None
        Backend to use instead of the backend specified in the option
        ``plotting.backend``. For pyopenms_viz, options are one of {_entrypoint_backends} Alternatively, to
        specify the ``plotting.backend`` for the whole session, set
        ``pd.options.plotting.backend``.
    **kwargs
        Additional keyword arguments to be passed to the plotting function.

    Returns
    -------
    None

    Examples
    --------
    >>> import pandas as pd
    >>> 
    >>> data = pd.DataFrame(dict'x': [1, 2, 3], 'y': [4, 5, 6]))
    >>> data.plot(x='x', y='y', kind='spectrum', backend='pomsvim')
    """

APPEND_PLOT_DOC = Appender(_baseplot_doc)


class BasePlot(ABC):
    """
    This class shows functions which must be implemented by all backends
    """

    @property
    def canvas(self):
        return self._config.canvas

    @canvas.setter
    def canvas(self, value):
        self._config.canvas = value

    def __init__(self, data: DataFrame, config: BasePlotConfig = None, **kwargs):
        self.data = data.copy()
        if config is None:
            self._config = self._configClass(**kwargs)
        else:
            # _config classes take lower priority and kwargs take higher priority
            self._config = config
            self._config.update(**kwargs)

        # copy config attributes to plot object
        self._copy_config_attributes()

        # all plots have x and y columns
        self.x = self._verify_column(self.x, "x")
        self.y = self._verify_column(self.y, "y")

        if self.by is not None:
            # Ensure by column data is string
            self.by = self._verify_column(self.by, "by")
            self.data[self.by] = self.data[self.by].astype(str)

    # only value that needs to be dynamically set
    def _copy_config_attributes(self):
        """
        Copy attributes from config to plot object
        """
        for field in fields(self._config):
            setattr(self, field.name, getattr(self._config, field.name))

    def _verify_column(self, colname: str | int, name: str) -> str:
        """fetch data from column name

        Args:
            colname (str | int): column name of data to fetch or the index of the column to fetch
            name (str): name of the column e.g. x, y, z for error message

        Returns:
            pd.Series: pandas series or None

        Raises:
            ValueError: if colname is None
            KeyError: if colname is not in data
            ValueError: if colname is not numeric
        """

        def holds_integer(column) -> bool:
            return column.inferred_type in {"integer", "mixed-integer"}

        if colname is None:
            raise ValueError(f"For `{self._kind}` plot, `{name}` must be set")

        # if integer is supplied get the corresponding column associated with that index
        if is_integer(colname) and not holds_integer(self.data.columns):
            if colname >= len(self.data.columns):
                raise ValueError(
                    f"Column index `{colname}` out of range, `{name}` could not be set"
                )
            else:
                colname = self.data.columns[colname]
        else:  # assume column name is supplied
            if colname not in self.data.columns:
                raise KeyError(
                    f"Column `{colname}` not in data, `{name}` could not be set"
                )

        # checks passed return column name
        return colname

    @property
    def _configClass(self):
        return BasePlotConfig

    # Note priority is keyword arguments > config > default values
    # This allows for plots to have their own default configurations which can be overridden by the user
    def load_config(self, **kwargs):
        """
        Load the configuration settings for the plot.
        """
        if self._config is None:
            self._config = self._configClass(**kwargs)
            self._update_from_config(self._config)
        else:
            assert (
                kwargs == {}
            )  # if kwargs is preset then setting via config is not supported.
            self._update_from_config(self._config)

    def _check_and_aggregate_duplicates(self):
        """
        Check if duplicate data is present and aggregate if specified.
        Modifies self.data
        """

        # get all columns except for intensity column (typically this is 'y' however is 'z' for peakmaps)
        if self._kind in {"peakmap"}:
            known_columns_without_int = [
                col for col in self.known_columns if col != self.z
            ]
        else:
            known_columns_without_int = [
                col for col in self.known_columns if col != self.y
            ]

        if self.data[known_columns_without_int].duplicated().any():
            if self.aggregate_duplicates:
                self.data = (
                    self.data[self.known_columns]
                    .groupby(known_columns_without_int)
                    .sum()
                    .reset_index()
                )
            else:
                warnings.warn(
                    "Duplicate data detected, data will not be aggregated which may lead to unexpected plots. To enable aggregation set `aggregate_duplicates=True`."
                )

    def __repr__(self):
        return f"{self.__class__.__name__}(kind={self._kind}, data=DataFrame({self.data.shape[0]} rows {self.data.shape[1]} columns), x={self.x}, y={self.y}, by={self.by})"

    @property
    @abstractmethod
    def _kind(self) -> str:
        """
        The kind of plot to assemble. Must be overridden by subclasses.
        """
        raise NotImplementedError

    @property
    def known_columns(self) -> List[str]:
        """
        List of known columns in the data, if there are duplicates outside of these columns they will be grouped in aggregation if specified
        """
        known_columns = [self.x, self.y]
        known_columns.extend([self.by] if self.by is not None else [])
        return known_columns

    @property
    def _interactive(self) -> bool:
        """
        Whether the plot is interactive. Must be overridden by subclasses
        """
        return NotImplementedError

    @property
    def current_color(self) -> str:
        """
        Get the current color for the plot.

        Returns:
            str: The current color.
        """
        return self.color if isinstance(self.color, str) else next(self.color)

    @property
    def current_type(self) -> str:
        """
        Get the current type for the plot.

        Returns:
            str: The current type.
        """
        return (
            self.element_type
            if isinstance(self.element_type, str)
            else next(self.element_type)
        )

    def _update_from_config(self, config) -> None:
        """
        Updates the plot configuration based on the provided `config` object.

        Args:
            config (Config): The configuration object containing the plot settings.

        Returns:
            None
        """
        for attr, value in config.__dict__.items():
            if value is not None and hasattr(self, attr):
                setattr(self, attr, value)

    def update_config(self) -> None:
        """
        Update the _config object based on the provided kwargs. This means that the _config will store an accurate representation of the parameters
        """
        for attr in self._config.__dict__.keys():
            setattr(self._config, attr, self.__dict__[attr])

    @abstractmethod
    def _load_extension(self) -> None:
        raise NotImplementedError

    @abstractmethod
    def _create_figure(self) -> None:
        raise NotImplementedError

    def _make_plot(self, fig, **kwargs) -> None:
        # Check for tooltips in kwargs and pop
        tooltips = kwargs.pop("tooltips", None)
        custom_hover_data = kwargs.pop("custom_hover_data", None)

        newlines, legend = self.plot(
            fig, self.data, self.x, self.y, self.by, self.plot_3d, **kwargs
        )
        fixed_tooltip_for_trace = kwargs.pop("fixed_tooltip_for_trace", None)

        if legend is not None:
            self._add_legend(newlines, legend)
        self._update_plot_aes(newlines, **kwargs)

        if tooltips is not None and self._interactive:
<<<<<<< HEAD
            self._add_tooltips(newlines, tooltips, custom_hover_data)
=======
            self._add_tooltips(
                newlines,
                tooltips,
                custom_hover_data=custom_hover_data,
                fixed_tooltip_for_trace=fixed_tooltip_for_trace,
            )
>>>>>>> 60faf63e

    @abstractmethod
    def plot(self) -> None:
        """
        Create the plot
        """
        raise NotImplementedError

    @abstractmethod
    def _update_plot_aes(self):
        raise NotImplementedError

    @abstractmethod
    def _add_legend(self, legend):
        raise NotImplementedError

    @abstractmethod
    def _modify_x_range(
        self,
        x_range: Tuple[float, float],
        padding: Tuple[float, float] | None = None,
    ):
        """
        Modify the x-axis range.

        Args:
            x_range (Tuple[float, float]): The desired x-axis range.
            padding (Tuple[float, float] | None, optional): The padding to be applied to the x-axis range, in decimal percent. Defaults to None.
        """
        pass

    @abstractmethod
    def _modify_y_range(
        self,
        y_range: Tuple[float, float],
        padding: Tuple[float, float] | None = None,
    ):
        """
        Modify the y-axis range.

        Args:
            y_range (Tuple[float, float]): The desired y-axis range.
            padding (Tuple[float, float] | None, optional): The padding to be applied to the x-axis range, in decimal percent. Defaults to None.
        """
        pass

    @abstractmethod
    def generate(self, tooltips, custom_hover_data):
        """
        Generate the plot
        """
        raise NotImplementedError

    def show(self):
        if IS_SPHINX_BUILD:
            return self.show_sphinx()
        elif IS_NOTEBOOK:
            return self.show_notebook()
        else:
            return self.show_default()

    @abstractmethod
    def show_default(self):
        pass

    def show_notebook(self):
        return self.show_default()

    # show method for running in sphinx build
    def show_sphinx(self):
        return self.show_default()

    # methods only for interactive plotting
    @abstractmethod
    def _add_tooltips(self, tooltips, custom_hover_data):
        raise NotImplementedError

    @abstractmethod
    def _add_bounding_box_drawer(self):
        raise NotImplementedError

    @abstractmethod
    def _add_bounding_vertical_drawer(self):
        raise NotImplementedError


class LinePlot(BasePlot, ABC):

    @property
    def _kind(self):
        return "line"

    @property
    def _configClass(self):
        return LineConfig


class VLinePlot(BasePlot, VLineConfig, ABC):
    @property
    def _kind(self):
        return "vline"

    @property
    def _configClass(self):
        return VLineConfig

    @abstractmethod
    def _add_annotations(
        self,
        ann_texts: list[str],
        ann_xs: list[float],
        ann_ys: list[float],
        ann_colors: list[str],
    ):
        """
        Add annotations to a VLinePlot figure.

        Parameters:
        ann_texts (list[str]): List of texts for the annotations.
        ann_xs (list[float]): List of x-coordinates for the annotations.
        ann_ys (list[float]): List of y-coordinates for the annotations.
        ann_colors: (list[str]): List of colors for annotation text.
        """
        raise NotImplementedError


class ScatterPlot(BasePlot, ScatterConfig, ABC):
    @property
    def _kind(self):
        return "scatter"

    @property
    def _configClass(self):
        return ScatterConfig

    @property
    def current_marker(self) -> str:
        """
        Get the current color for the plot.

        Returns:
            str: The current color.
        """
        return self.marker if isinstance(self.marker, str) else next(self.marker)


class BaseMSPlot(BasePlot, ABC):
    """
    Abstract class for complex plots, such as chromatograms and mobilograms which are made up of simple plots such as ScatterPlots, VLines and LinePlots.

    Args:
        BasePlot (_type_): _description_
        ABC (_type_): _description_
    """

    @abstractmethod
    def get_line_renderer(self, **kwargs):
        pass

    @abstractmethod
    def get_vline_renderer(self, **kwargs):
        pass

    @abstractmethod
    def get_scatter_renderer(self, **kwargs):
        pass

    @abstractmethod
    def plot_x_axis_line(self, fig, line_color="#EEEEEE", line_width=1.5, opacity=1):
        """
        plot line across x axis
        """
        pass

    @abstractmethod
    def _create_tooltips(self, entries: dict, index: bool = True):
        """
        Create tooltipis based on entries dictionary with keys: label for tooltip and values: column names.

        entries = {
            "m/z": "mz"
            "Retention Time: "RT"
        }

        Will result in tooltips where label and value are separated by colon:

        m/z: 100.5
        Retention Time: 50.1

        Parameters:
            entries (dict): Which data to put in tool tip and how display it with labels as keys and column names as values.
            index (bool, optional): Wether to show dataframe index in tooltip. Defaults to True.

        Returns:
            Tooltip text.
            Tooltip data.
        """
        pass


class ChromatogramPlot(BaseMSPlot, ABC):

    _config: ChromatogramConfig = None

    @property
    def _kind(self):
        return "chromatogram"

    @property
    def _configClass(self):
        return ChromatogramConfig

    def load_config(self, **kwargs):
        if self._config is None:
            self._config = ChromatogramConfig(**kwargs)
            self._update_from_config(self._config)
            self.update_config()
        else:
            return super().load_config(**kwargs)

    def __init__(self, data, config: ChromatogramConfig = None, **kwargs) -> None:
        super().__init__(data, config, **kwargs)

        self.label_suffix = self.x  # set label suffix for bounding box

        self._check_and_aggregate_duplicates()

        # sort data by x so in order
<<<<<<< HEAD
        self.data.sort_values(by=self.x, inplace=True)
=======
        if self.by is not None:
            self.data.sort_values(by=[self.by, x], inplace=True)
        else:
            self.data.sort_values(by=x, inplace=True)
>>>>>>> 60faf63e

        self.plot()

    def plot(self):
        """
        Create the plot
        """
        tooltip_entries = {"retention time": self.x, "intensity": self.y}
        if "Annotation" in self.data.columns:
            tooltip_entries["annotation"] = "Annotation"
        if "product_mz" in self.data.columns:
            tooltip_entries["product m/z"] = "product_mz"
        tooltips, custom_hover_data = self._create_tooltips(
            tooltip_entries, index=False
        )

        linePlot = self.get_line_renderer(data=self.data, config=self._config)

        self.canvas = linePlot.generate(tooltips, custom_hover_data)
        self._modify_y_range((0, self.data[self.y].max()), (0, 0.1))

        if self._interactive:
            self.manual_boundary_renderer = self._add_bounding_vertical_drawer()

        if self.annotation_data is not None:
            self._add_peak_boundaries(self.annotation_data)

    def _add_peak_boundaries(self, annotation_data):
        """
        Prepare data for adding peak boundaries to the plot.
        This is not a complete method should be overridden by subclasses.

        Args:
            annotation_data (DataFrame): The feature data containing the peak boundaries.

        Returns:
            None
        """
        # compute the apex intensity
        self.compute_apex_intensity(annotation_data)

    def compute_apex_intensity(self, annotation_data):
        """
        Compute the apex intensity of the peak group based on the peak boundaries
        """
        for idx, feature in annotation_data.iterrows():
            annotation_data.loc[idx, "apexIntensity"] = self.data.loc[
                self.data[self.x].between(feature["leftWidth"], feature["rightWidth"]),
                self.y,
            ].max()


class MobilogramPlot(ChromatogramPlot, ABC):

    @property
    def _kind(self):
        return "mobilogram"

    @property
    def _configClass(self):
        return MobilogramConfig

    def load_config(self, **kwargs):
        if self._config is None:
            self._config = MobilogramConfig(**kwargs)
            self._update_from_config(self._config)
            self.update_config()
        else:
            return super().load_config(**kwargs)

    def plot(self):
        fig = super().plot()
        self._modify_y_range((0, self.data[self.y].max()), (0, 0.1))


class SpectrumPlot(BaseMSPlot, ABC):

    @property
    def _kind(self):
        return "spectrum"

    @property
    def known_columns(self) -> List[str]:
        """
        List of known columns in the data, if there are duplicates outside of these columns they will be grouped in aggregation if specified
        """
        known_columns = super().known_columns
        known_columns.extend([self.peak_color] if self.peak_color is not None else [])
        known_columns.extend(
            [self.ion_annotation] if self.ion_annotation is not None else []
        )
        known_columns.extend(
            [self.sequence_annotation] if self.sequence_annotation is not None else []
        )
        known_columns.extend(
            [self.custom_annotation] if self.custom_annotation is not None else []
        )
        known_columns.extend(
            [self.annotation_color] if self.annotation_color is not None else []
        )
        return known_columns

    @property
    def _configClass(self):
        return SpectrumConfig

    def __init__(
        self,
        data,
        **kwargs,
    ) -> None:
        super().__init__(data, **kwargs)

        self.plot()

    def load_config(self, **kwargs):
        if self._config is None:
            self._config = SpectrumConfig(**kwargs)
            self._update_from_config(self._config)
            self.update_config()
        else:
            return super().load_config(**kwargs)

    def _check_and_aggregate_duplicates(self):
        super()._check_and_aggregate_duplicates()

        if self.reference_spectrum is not None:
            if self.reference_spectrum[self.known_columns].duplicated().any():
                if self.aggregate_duplicates:
                    self.reference_spectrum = (
                        self.reference_spectrum[self.known_columns]
                        .groupby(self.known_columns)
                        .sum()
                        .reset_index()
                    )
                else:
                    warnings.warn(
                        "Duplicate data detected in reference spectrum, data will not be aggregated which may lead to unexpected plots. To enable aggregation set `aggregate_duplicates=True`."
                    )

    @property
    def _peak_bins(self):
        """
        Get a list of intervals to use in bins. Here bins are not evenly spaced. Currently this only occurs in mz-tol setting
        """
        if self.bin_method == "mz-tol-bin" and self.bin_peaks == "auto":
            return mz_tolerance_binning(self.data, self.x, self.mz_tol)
        else:
            return None

    @property
    def _computed_num_bins(self):
        """
        Compute the number of bins based on the number of peaks in the data.

        Returns:
            int: The number of bins.
        """
        if self.bin_peaks == "auto":
            if self.bin_method == "sturges":
                return sturges_rule(self.data, self.x)
            elif self.bin_method == "freedman-diaconis":
                return freedman_diaconis_rule(self.data, self.x)
            elif self.bin_method == "mz-tol-bin":
                return None
            elif self.bin_method == "none":
                return self.num_x_bins
            else:  # throw error if bin_method is not recognized
                raise ValueError(f"bin_method {self.bin_method} not recognized")
        else:
            return self.num_x_bins

    def plot(self):
        """Standard spectrum plot with m/z on x-axis, intensity on y-axis and optional mirror spectrum."""

<<<<<<< HEAD
=======
        kwargs.pop("fig", None)  # remove figure from **kwargs if exists

>>>>>>> 60faf63e
        # Prepare data
        spectrum = self._prepare_data(self.data)
        if self.reference_spectrum is not None:
            reference_spectrum = self._prepare_data(self.reference_spectrum)
        else:
            reference_spectrum = None

        entries = {"m/z": self.x, "intensity": self.y}
        for optional in (
            "native_id",
            self.ion_annotation,
            self.sequence_annotation,
        ):
            if optional in self.data.columns:
                entries[optional.replace("_", " ")] = optional

        tooltips, custom_hover_data = self._create_tooltips(
            entries=entries, index=False
        )

        # color generation is more complex for spectrum plots, so it has its own methods
        # self.color = self._get_colors(spectrum, kind="peak")

        # Peak colors are determined by peak_color column (highest priorty) or ion_annotation column (second priority) or "by" column (lowest priority)
        if self.peak_color is not None and self.peak_color in self.data.columns:
            self.by = self.peak_color
<<<<<<< HEAD
=======
            kwargs["by"] = self.peak_color
>>>>>>> 60faf63e
        elif (
            self.ion_annotation is not None and self.ion_annotation in self.data.columns
        ):
            self.by = self.ion_annotation

        # Annotations for spectrum
        ann_texts, ann_xs, ann_ys, ann_colors = self._get_annotations(
            spectrum, self.x, self.y
        )

        self.color = self._get_colors(spectrum, kind="peak")
        spectrum = self.convert_for_line_plots(spectrum, self.x, self.y)
        spectrumPlot = self.get_line_renderer(
            data=spectrum,
            by=self.by,
            color=self.color,
            config=self._config,
        )

        self.canvas = spectrumPlot.generate(tooltips, custom_hover_data)

<<<<<<< HEAD
        spectrumPlot._add_annotations(
            self.canvas, ann_texts, ann_xs, ann_ys, ann_colors
        )
=======
        spectrumPlot = self.get_line_renderer(spectrum, x, y, fig=self.fig, **kwargs)
        self.fig = spectrumPlot.generate(
            line_color=color_gen,
            tooltips=tooltips,
            custom_hover_data=custom_hover_data,
            fixed_tooltip_for_trace=False,
        )
        spectrumPlot._add_annotations(self.fig, ann_texts, ann_xs, ann_ys, ann_colors)
>>>>>>> 60faf63e

        # Mirror spectrum
        if self.mirror_spectrum and self.reference_spectrum is not None:
            ## create a mirror spectrum
            # Set intensity to negative values
            reference_spectrum[self.y] = reference_spectrum[self.y] * -1

            color_mirror = self._get_colors(reference_spectrum, kind="peak")
            reference_spectrum = self.convert_for_line_plots(
                reference_spectrum, self.x, self.y
            )
            mirrorSpectrumPlot = self.get_line_renderer(
                data=reference_spectrum, color=color_mirror, config=self._config
            )

<<<<<<< HEAD
            mirrorSpectrumPlot.generate(None, None)

            # Annotations for reference spectrum
            ann_texts, ann_xs, ann_ys, ann_colors = self._get_annotations(
                reference_spectrum, self.x, self.y
=======
            _, reference_custom_hover_data = self.get_spectrum_tooltip_data(
                reference_spectrum, x, y
            )

            custom_hover_data = concatenate(
                (custom_hover_data, reference_custom_hover_data), axis=0
            )

            reference_spectrum = self.convert_for_line_plots(reference_spectrum, x, y)

            spectrumPlot = self.get_line_renderer(
                reference_spectrum, x, y, fig=self.fig, **kwargs
            )

            spectrumPlot.generate(
                line_color=color_gen,
                tooltips=tooltips,
                custom_hover_data=custom_hover_data,
                fixed_tooltip_for_trace=False,
>>>>>>> 60faf63e
            )
            mirrorSpectrumPlot._add_annotations(
                self.canvas, ann_texts, ann_xs, ann_ys, ann_colors
            )

        # Adjust x axis padding (Plotly cuts outermost peaks)
        min_values = [spectrum[self.x].min()]
        max_values = [spectrum[self.x].max()]
        if reference_spectrum is not None:
            min_values.append(reference_spectrum[self.x].min())
            max_values.append(reference_spectrum[self.x].max())
        self._modify_x_range((min(min_values), max(max_values)), padding=(0.20, 0.20))
        # Adjust y axis padding (annotations should stay inside plot)
        max_value = spectrum[self.y].max()
        min_value = 0
        min_padding = 0
        max_padding = 0.15
        if reference_spectrum is not None and self.mirror_spectrum:
            min_value = reference_spectrum[self.y].min()
            min_padding = -0.2
            max_padding = 0.4

        self._modify_y_range((min_value, max_value), padding=(min_padding, max_padding))

    def _bin_peaks(self, df: DataFrame) -> DataFrame:
        """
        Bin peaks based on x-axis values.

        Args:
            data (DataFrame): The data to bin.
            x (str): The column name for the x-axis data.
            y (str): The column name for the y-axis data.

        Returns:
            DataFrame: The binned data.
        """

        # if _peak_bins is set that they are used as the bins over the num_bins parameter
        if self._peak_bins is not None:
            # Function to assign each value to a bin
            def assign_bin(value):
                for low, high in self._peak_bins:
                    if low <= value <= high:
                        return f"{low:.4f}-{high:.4f}"
                return nan  # For values that don't fall into any bin

            # Apply the binning
            df[self.x] = df[self.x].apply(assign_bin)
        else:  # use computed number of bins, bins evenly spaced
            bins = np.histogram_bin_edges(df[self.x], self._computed_num_bins)

            def assign_bin(value):
                for low_idx in range(len(bins) - 1):
                    if bins[low_idx] <= value <= bins[low_idx + 1]:
                        return f"{bins[low_idx]:.4f}-{bins[low_idx + 1]:.4f}"
                return nan  # For values that don't fall into any bin

            # Apply the binning
            df[self.x] = df[self.x].apply(assign_bin)

            # TODO I am not sure why "cut" method seems to be failing with plotly so created a workaround for now
            # error is that object is not JSON serializable because of Interval type
            # df[self.x] = cut(df[self.x], bins=self._computed_num_bins)

        # TODO: Find a better way to retain other columns
        cols = [self.x]
        if self.by is not None:
            cols.append(self.by)
        if self.peak_color is not None:
            cols.append(self.peak_color)
        if self.ion_annotation is not None:
            cols.append(self.ion_annotation)
        if self.sequence_annotation is not None:
            cols.append(self.sequence_annotation)
        if self.custom_annotation is not None:
            cols.append(self.custom_annotation)
        if self.annotation_color is not None:
            cols.append(self.annotation_color)

        # Group by x bins and calculate the sum intensity within each bin
        df = (
            df.groupby(cols, observed=True)
            .agg({self.y: self.aggregation_method})
            .reset_index()
        )

        def convert_to_numeric(value):
            if isinstance(value, Interval):
                return value.mid
            elif isinstance(value, str):
                return mean([float(i) for i in value.split("-")])
            else:
                return value

        df[self.x] = df[self.x].apply(convert_to_numeric).astype(float)

        df = df.fillna(0)
        return df

    def _prepare_data(self, df, label_suffix=""):
        """
        Prepare data for plotting based on configuration (relative intensity, bin peaks)

        Args:
            df (DataFrame): The data to prepare.
            label_suffix (str, optional): The suffix to add to the label. Defaults to "", Only for plotly backend

        Returns:
            DataFrame: The prepared data.
        """

        # Convert to relative intensity if required
        if self.relative_intensity or self.mirror_spectrum:
            df[self.y] = df[self.y] / df[self.y].max() * 100

        # Bin peaks if required
        if self.bin_peaks == True or (self.bin_peaks == "auto"):
            df = self._bin_peaks(df)

        return df

    def _get_colors(
        self, data: DataFrame, kind: Literal["peak", "annotation"] | None = None
    ):
        """Get color generators for peaks or annotations based on config."""
        if kind == "annotation":
            # Custom annotating colors with top priority
            if (
                self.annotation_color is not None
                and self.annotation_color in data.columns
            ):
                return ColorGenerator(data[self.annotation_color])
            # Ion annotation colors
            elif (
                self.ion_annotation is not None and self.ion_annotation in data.columns
            ):
                # Generate colors based on ion annotations
                return ColorGenerator(
                    self._get_ion_color_annotation(data[self.ion_annotation])
                )
            # Grouped by colors (from default color map)
            elif self.by is not None:
                # Get unique values to determine number of distinct colors
                uniques = data[self.by].unique()
                color_gen = ColorGenerator()
                # Generate a list of colors equal to the number of unique values
                colors = [next(color_gen) for _ in range(len(uniques))]
                # Create a mapping of unique values to their corresponding colors
                color_map = {uniques[i]: colors[i] for i in range(len(colors))}
                # Apply the color mapping to the specified column in the data and turn it into a ColorGenerator
                return ColorGenerator(data[self.by].apply(lambda x: color_map[x]))
            # Fallback ColorGenerator with one color
            return ColorGenerator(n=1)
        else:  # Peaks
            if self.by:
                uniques = data[self.by].unique().tolist()
                # Custom colors with top priority
                if self.peak_color is not None:
                    return ColorGenerator(uniques)
                # Colors based on ion annotation for peaks and annotation text
                if self.ion_annotation is not None and self.peak_color is None:
                    return ColorGenerator(self._get_ion_color_annotation(uniques))
            # Else just use default colors
            return ColorGenerator()

    def _get_annotations(self, data: DataFrame, x: str, y: str):
        """Create annotations for each peak. Return lists of texts, x and y locations and colors."""

        data["color"] = ["black" for _ in range(len(data))]

        ann_texts = []
        top_n = self.annotate_top_n_peaks
        if top_n == "all":
            top_n = len(data)
        elif top_n is None:
            top_n = 0
        # sort values for top intensity peaks on top (ascending for reference spectra with negative values)
        data = data.sort_values(
            y, ascending=True if data[y].min() < 0 else False
        ).reset_index()

        for i, row in data.iterrows():
            texts = []
            if i < top_n:
                if self.annotate_mz:
                    texts.append(str(round(row[x], 4)))
                if self.ion_annotation and self.ion_annotation in data.columns:
                    texts.append(str(row[self.ion_annotation]))
                if (
                    self.sequence_annotation
                    and self.sequence_annotation in data.columns
                ):
                    texts.append(str(row[self.sequence_annotation]))
                if self.custom_annotation and self.custom_annotation in data.columns:
                    texts.append(str(row[self.custom_annotation]))
            ann_texts.append("\n".join(texts))
        return ann_texts, data[x].tolist(), data[y].tolist(), data["color"].tolist()

    def _get_ion_color_annotation(self, ion_annotations: str) -> str:
        """Retrieve the color associated with a specific ion annotation from a predefined colormap."""
        colormap = {
            "a": ColorGenerator.color_blind_friendly_map[ColorGenerator.Colors.PURPLE],
            "b": ColorGenerator.color_blind_friendly_map[ColorGenerator.Colors.BLUE],
            "c": ColorGenerator.color_blind_friendly_map[
                ColorGenerator.Colors.LIGHTBLUE
            ],
            "x": ColorGenerator.color_blind_friendly_map[ColorGenerator.Colors.YELLOW],
            "y": ColorGenerator.color_blind_friendly_map[ColorGenerator.Colors.RED],
            "z": ColorGenerator.color_blind_friendly_map[ColorGenerator.Colors.ORANGE],
        }

        def get_ion_color(ion):
            if isinstance(ion, str):
                for key in colormap.keys():
                    # Exact matches
                    if ion == key:
                        return colormap[key]
                    # Fragment ions via regex
                    ## Check if ion format is a1+, a1-, etc. or if it's a1^1, a1^2, etc.
                    if re.search(r"^[abcxyz]{1}[0-9]*[+-]$", ion):
                        x = re.search(r"^[abcxyz]{1}[0-9]*[+-]$", ion)
                    elif re.search(r"^[abcxyz]{1}[0-9]*\^[0-9]*$", ion):
                        x = re.search(r"^[abcxyz]{1}[0-9]*\^[0-9]*$", ion)
                    else:
                        x = None
                    if x:
                        return colormap[ion[0]]
            return ColorGenerator.color_blind_friendly_map[
                ColorGenerator.Colors.DARKGRAY
            ]

        return [get_ion_color(ion) for ion in ion_annotations]

    def to_line(self, x, y):
        x = repeat(x, 3)
        y = repeat(y, 3)
        y[::3] = y[2::3] = 0
        return x, y

    def convert_for_line_plots(self, data: DataFrame, x: str, y: str) -> DataFrame:
        if self.by is None:
            x_data, y_data = self.to_line(data[x], data[y])
            return DataFrame({x: x_data, y: y_data})
        else:
            dfs = []
            for name, df in data.groupby(self.by, sort=False):
                x_data, y_data = self.to_line(df[x], df[y])
                dfs.append(DataFrame({x: x_data, y: y_data, self.by: name}))
            return concat(dfs)

    def get_spectrum_tooltip_data(self, spectrum: DataFrame, x: str, y: str):
        """Get tooltip data for a spectrum plot."""

        # Need to group data in correct order for tooltips
        if self.by is not None:
            grouped = spectrum.groupby(self.by, sort=False)
            self.data = concat([group for _, group in grouped], ignore_index=True)

        # Hover tooltips with m/z, intensity and optional information
        entries = {"m/z": x, "intensity": y}
        for optional in (
            "native_id",
            self.ion_annotation,
            self.sequence_annotation,
        ):
            if optional in self.data.columns:
                entries[optional.replace("_", " ")] = optional
        # Create tooltips and custom hover data with backend specific formatting
        tooltips, custom_hover_data = self._create_tooltips(
            entries=entries, index=False
        )
        # Repeat data each time (since each peak is represented by three points in line plot)
        custom_hover_data = repeat(custom_hover_data, 3, axis=0)

        return tooltips, custom_hover_data


class PeakMapPlot(BaseMSPlot, ABC):
    # need to inherit from ChromatogramPlot and SpectrumPlot for get_line_renderer and get_vline_renderer methods respectively
    @property
    def _kind(self):
        return "peakmap"

    @property
    def known_columns(self) -> List[str]:
        """
        List of known columns in the data, if there are duplicates outside of these columns they will be grouped in aggregation if specified
        """
        known_columns = super().known_columns
        known_columns.extend([self.z] if self.z is not None else [])
        return known_columns

<<<<<<< HEAD
    @property
    def _configClass(self):
        return PeakMapConfig
=======
    def __init__(
        self,
        data,
        x,
        y,
        z,
        zlabel=None,
        add_marginals=False,
        y_kind="spectrum",
        x_kind="chromatogram",
        annotation_data: DataFrame | None = None,
        annotation_x_lb: str = "leftWidth",
        annotation_x_ub: str = "rightWidth",
        annotation_y_lb: str = "IM_leftWidth",
        annotation_y_ub: str = "IM_rightWidth",
        annotation_colors: str = "color",
        annotation_names: str = "name",
        bin_peaks: Union[Literal["auto"], bool] = "auto",
        aggregation_method: Literal["mean", "sum", "max"] = "mean",
        num_x_bins: int = 50,
        num_y_bins: int = 50,
        z_log_scale: bool = False,
        fill_by_z: bool = True,
        **kwargs,
    ) -> None:

        # Set default config attributes if not passed as keyword arguments
        kwargs["_config"] = _BasePlotConfig(kind=self._kind)

        if add_marginals:
            kwargs["_config"].title = None
>>>>>>> 60faf63e

    def __init__(self, data, **kwargs) -> None:

<<<<<<< HEAD
        super().__init__(data, **kwargs)
=======
        if annotation_data is not None:
            self.annotation_data = annotation_data.copy()
        else:
            self.annotation_data = None
        self.annotation_x_lb = annotation_x_lb
        self.annotation_x_ub = annotation_x_ub
        self.annotation_y_lb = annotation_y_lb
        self.annotation_y_ub = annotation_y_ub
        self.annotation_colors = annotation_colors
        self.annotation_names = annotation_names

        super().__init__(data, x, y, z=z, **kwargs)
>>>>>>> 60faf63e
        self._check_and_aggregate_duplicates()
        self.prepare_data()
        self.plot()

    def prepare_data(self):
        # Convert intensity values to relative intensity if required
        if self.relative_intensity and self.z is not None:
            self.data[self.z] = self.data[self.z] / max(self.data[self.z]) * 100

        # Bin peaks if required
        if self.bin_peaks == True or (
            self.data.shape[0] > self.num_x_bins * self.num_y_bins
            and self.bin_peaks == "auto"
        ):
            self.data[self.x] = cut(self.data[self.x], bins=self.num_x_bins)
            self.data[self.y] = cut(self.data[self.y], bins=self.num_y_bins)
            if self.z is not None:
                if self.by is not None:
                    # Group by x, y and by columns and calculate the mean intensity within each bin
                    self.data = (
                        self.data.groupby([self.x, self.y, self.by], observed=True)
                        .agg({self.z: self.aggregation_method})
                        .reset_index()
                    )
                else:
                    # Group by x and y bins and calculate the mean intensity within each bin
                    self.data = (
                        self.data.groupby([self.x, self.y], observed=True)
                        .agg({self.z: "mean"})
                        .reset_index()
                    )
            self.data[self.x] = (
                self.data[self.x].apply(lambda interval: interval.mid).astype(float)
            )
            self.data[self.y] = (
                self.data[self.y].apply(lambda interval: interval.mid).astype(float)
            )
            self.data = self.data.fillna(0)

        # Log intensity scale
        if self.z_log_scale:
            self.data[self.z] = log1p(self.data[self.z])

        # Sort values by intensity in ascending order to plot highest intensity peaks last
        if self.z is not None:
            self.data = self.data.sort_values(self.z)

    def plot(self):

        if self.add_marginals:
            main_plot = self.create_main_plot_marginals()
            x_fig = self.create_x_axis_plot()
            y_fig = self.create_y_axis_plot()
            if self._interactive:
                self._add_bounding_vertical_drawer()
            return self.combine_plots(main_plot, x_fig, y_fig)
        else:
            self.canvas = self.create_main_plot()
            if self._interactive:
                self._add_bounding_box_drawer()

    @staticmethod
    def _integrate_data_along_dim(
        data: DataFrame, group_cols: List[str] | str, integrate_col: str
    ) -> DataFrame:
        # First fill NaNs with 0s for numerical columns and '.' for categorical columns
        grouped = (
            data.apply(
                lambda x: x.fillna(0) if x.dtype.kind in "biufc" else x.fillna(".")
            )
            .groupby(group_cols)[integrate_col]
            .sum()
            .reset_index()
        )
        return grouped

    @abstractmethod
    def create_main_plot(self, canvas=None):
        pass

    # by default the main plot with marginals is plotted the same way as the main plot unless otherwise specified
    def create_main_plot_marginals(self, canvas=None):
        return self.create_main_plot(canvas)

    @abstractmethod
    def create_x_axis_plot(self, canvas=None) -> "figure":
        """
        main_fig = figure of the main plot (used for measurements in bokeh)
        ax = ax to plot the x_axis on (specific for matplotlib)
        """

        # get cols to integrate over and exclude y and z
        group_cols = [self.x]
        if self.by is not None:
            group_cols.append(self.by)

        x_data = self._integrate_data_along_dim(self.data, group_cols, self.z)

        if self.x_kind in ["chromatogram", "mobilogram"]:
            x_plot_obj = self.get_line_renderer(
                data=x_data,
                x=self.x,
                y=self.z,
                by=self.by,
                canvas=canvas,
                config=self.x_plot_config,
            )
        elif self.x_kind == "spectrum":
            x_plot_obj = self.get_vline_renderer(
                data=x_data,
                x=self.x,
                y=self.z,
                by=self.by,
                canvas=canvas,
                config=self.x_plot_config,
            )
        else:
            raise ValueError(
                f"x_kind {self.x_kind} not recognized, must be 'chromatogram', 'mobilogram' or 'spectrum'"
            )

        x_fig = x_plot_obj.generate(None, None)
        # self.plot_x_axis_line()
        return x_fig

    @abstractmethod
    def create_y_axis_plot(self, canvas=None) -> "figure":
        group_cols = [self.y]
        if self.by is not None:
            group_cols.append(self.by)

        y_data = self._integrate_data_along_dim(self.data, group_cols, self.z)

        if self.y_kind in ["chromatogram", "mobilogram"]:
            y_plot_obj = self.get_line_renderer(
                data=y_data,
                x=self.z,
                y=self.y,
                by=self.by,
                canvas=canvas,
                config=self.y_plot_config,
            )
            y_fig = y_plot_obj.generate(None, None)
        elif self.y_kind == "spectrum":
            y_plot_obj = self.get_vline_renderer(
                data=y_data,
                x=self.z,
                y=self.y,
                by=self.by,
                canvas=canvas,
                config=self.y_plot_config,
            )
            y_fig = y_plot_obj.generate(None, None)
        else:
            raise ValueError(
                f"y_kind {self.y_kind} not recognized, must be 'chromatogram', 'mobilogram' or 'spectrum'"
            )

        # plot_x_axis_line(y_fig)
        return y_fig

    @abstractmethod
    def combine_plots(self, fig, x_fig, y_fig):
        pass

    @abstractmethod
    def _add_box_boundaries(self, annotation_data):
        """
        Prepare data for adding box boundaries to the plot.

        Args:
            annotation_data (DataFrame): The feature data containing the box boundaries.

        Returns:
            None
        """
        pass

    def _compute_3D_annotations(self, annotation_data, x, y, z):
        def center_of_gravity(x, m):
            return np.sum(x * m) / np.sum(m)

        # Contains tuple of coordinates + text + color (x, y, z, t, c)
        annotations_3d = []
        for _, feature in annotation_data.iterrows():
            x0 = feature[self.annotation_x_lb]
            x1 = feature[self.annotation_x_ub]
            y0 = feature[self.annotation_y_lb]
            y1 = feature[self.annotation_y_ub]
            t = feature[self.annotation_names]
            c = feature[self.annotation_colors]
            selected_data = self.data[
                (self.data[x] > x0)
                & (self.data[x] < x1)
                & (self.data[y] > y0)
                & (self.data[y] < y1)
            ]
            if len(selected_data) == 0:
                annotations_3d.append(
                    (np.mean((x0, x1)), np.mean((y0, y1)), np.mean(self.data[z]), t, c)
                )
            else:
                annotations_3d.append(
                    (
                        center_of_gravity(selected_data[x], selected_data[z]),
                        center_of_gravity(selected_data[y], selected_data[z]),
                        np.max(selected_data[z]) * 1.05,
                        t,
                        c,
                    )
                )
        return map(list, zip(*annotations_3d))


class PlotAccessor:
    """
    Make plots of MassSpec data using dataframes

    """

    _common_kinds = ("line", "vline", "scatter")
    _msdata_kinds = ("chromatogram", "mobilogram", "spectrum", "peakmap")
    _all_kinds = _common_kinds + _msdata_kinds

    def __init__(self, data: DataFrame) -> None:
        self._parent = data

    def __call__(self, *args: Any, **kwargs: Any) -> Any:
        backend_name = kwargs.get("backend", None)
        if backend_name is None:
            backend_name = "matplotlib"

        plot_backend = _get_plot_backend(backend_name)

        x, y, kind, kwargs = self._get_call_args(
            plot_backend.__name__, self._parent, args, kwargs
        )

        if kind not in self._all_kinds:
            raise ValueError(
                f"{kind} is not a valid plot kind "
                f"Valid plot kinds: {self._all_kinds}"
            )

        # Call the plot method of the selected backend
        if "backend" in kwargs:
            kwargs.pop("backend")

        return plot_backend.plot(self._parent, x=x, y=y, kind=kind, **kwargs)

    @staticmethod
    def _get_call_args(backend_name: str, data: DataFrame, args, kwargs):
        """
        Get the arguments to pass to the plotting backend.

        Parameters
        ----------
        backend_name : str
            The name of the backend.
        data : DataFrame
            The data to plot.
        args : tuple
            The positional arguments passed to the plotting function.
        kwargs : dict
            The keyword arguments passed to the plotting function.

        Returns
        -------
        dict
            The arguments to pass to the plotting backend.
        """
        if isinstance(data, ABCDataFrame):
            arg_def = [
                ("x", None),
                ("y", None),
                ("kind", "line"),
                ("by", None),
                ("subplots", None),
                ("sharex", None),
                ("sharey", None),
                ("height", None),
                ("width", None),
                ("grid", None),
                ("toolbar_location", None),
                ("fig", None),
                ("title", None),
                ("xlabel", None),
                ("ylabel", None),
                ("x_axis_location", None),
                ("y_axis_location", None),
                ("title_font_size", None),
                ("xaxis_label_font_size", None),
                ("yaxis_label_font_size", None),
                ("xaxis_tick_font_size", None),
                ("yaxis_tick_font_size", None),
                ("annotation_font_size", None),
                ("line_type", None),
                ("line_width", None),
                ("min_border", None),
                ("show_plot", None),
                ("legend", None),
                ("feature_config", None),
                ("_config", None),
                ("backend", backend_name),
            ]
        else:
            raise ValueError(
                f"Unsupported data type: {type(data).__name__}, expected DataFrame."
            )

        pos_args = {name: value for (name, _), value in zip(arg_def, args)}

        kwargs = dict(arg_def, **pos_args, **kwargs)

        x = kwargs.pop("x", None)
        y = kwargs.pop("y", None)
        kind = kwargs.pop("kind", "line")
        return x, y, kind, kwargs


_backends: dict[str, types.ModuleType] = {}


def _load_backend(backend: str) -> types.ModuleType:
    """
    Load a plotting backend.

    Parameters
    ----------
    backend : str
        The identifier for the backend. Either "bokeh", "matplotlib", "plotly",
        or a module name.

    Returns
    -------
    types.ModuleType
        The imported backend.
    """
    if backend == "bokeh":
        try:
            module = importlib.import_module("pyopenms_viz.plotting._bokeh")
        except ImportError:
            raise ImportError(
                "Bokeh is required for plotting when the 'bokeh' backend is selected."
            ) from None
        return module

    elif backend == "matplotlib":
        try:
            module = importlib.import_module("pyopenms_viz.plotting._matplotlib")
        except ImportError:
            raise ImportError(
                "Matplotlib is required for plotting when the 'matplotlib' backend is selected."
            ) from None
        return module

    elif backend == "plotly":
        try:
            module = importlib.import_module("pyopenms_viz.plotting._plotly")
        except ImportError:
            raise ImportError(
                "Plotly is required for plotting when the 'plotly' backend is selected."
            ) from None
        return module

    raise ValueError(
        f"Could not find plotting backend '{backend}'. Needs to be one of 'bokeh', 'matplotlib', or 'plotly'."
    )


def _get_plot_backend(backend: str | None = None):

    backend_str: str = backend or "matplotlib"

    if backend_str in _backends:
        return _backends[backend_str]

    module = _load_backend(backend_str)
    _backends[backend_str] = module
    return module<|MERGE_RESOLUTION|>--- conflicted
+++ resolved
@@ -337,16 +337,7 @@
         self._update_plot_aes(newlines, **kwargs)
 
         if tooltips is not None and self._interactive:
-<<<<<<< HEAD
             self._add_tooltips(newlines, tooltips, custom_hover_data)
-=======
-            self._add_tooltips(
-                newlines,
-                tooltips,
-                custom_hover_data=custom_hover_data,
-                fixed_tooltip_for_trace=fixed_tooltip_for_trace,
-            )
->>>>>>> 60faf63e
 
     @abstractmethod
     def plot(self) -> None:
@@ -575,14 +566,10 @@
         self._check_and_aggregate_duplicates()
 
         # sort data by x so in order
-<<<<<<< HEAD
-        self.data.sort_values(by=self.x, inplace=True)
-=======
         if self.by is not None:
-            self.data.sort_values(by=[self.by, x], inplace=True)
-        else:
-            self.data.sort_values(by=x, inplace=True)
->>>>>>> 60faf63e
+            self.data.sort_values(by=[self.by, self.x], inplace=True)
+        else:
+            self.data.sort_values(by=self.x, inplace=True)
 
         self.plot()
 
@@ -758,11 +745,6 @@
     def plot(self):
         """Standard spectrum plot with m/z on x-axis, intensity on y-axis and optional mirror spectrum."""
 
-<<<<<<< HEAD
-=======
-        kwargs.pop("fig", None)  # remove figure from **kwargs if exists
-
->>>>>>> 60faf63e
         # Prepare data
         spectrum = self._prepare_data(self.data)
         if self.reference_spectrum is not None:
@@ -784,15 +766,10 @@
         )
 
         # color generation is more complex for spectrum plots, so it has its own methods
-        # self.color = self._get_colors(spectrum, kind="peak")
 
         # Peak colors are determined by peak_color column (highest priorty) or ion_annotation column (second priority) or "by" column (lowest priority)
         if self.peak_color is not None and self.peak_color in self.data.columns:
             self.by = self.peak_color
-<<<<<<< HEAD
-=======
-            kwargs["by"] = self.peak_color
->>>>>>> 60faf63e
         elif (
             self.ion_annotation is not None and self.ion_annotation in self.data.columns
         ):
@@ -803,31 +780,17 @@
             spectrum, self.x, self.y
         )
 
+        # Convert to line plot format
+        spectrum = self.convert_for_line_plots(spectrum, self.x, self.y)
+
         self.color = self._get_colors(spectrum, kind="peak")
-        spectrum = self.convert_for_line_plots(spectrum, self.x, self.y)
         spectrumPlot = self.get_line_renderer(
-            data=spectrum,
-            by=self.by,
-            color=self.color,
-            config=self._config,
+            data=spectrum, by=self.by, color=self.color, config=self._config
         )
-
         self.canvas = spectrumPlot.generate(tooltips, custom_hover_data)
-
-<<<<<<< HEAD
         spectrumPlot._add_annotations(
             self.canvas, ann_texts, ann_xs, ann_ys, ann_colors
         )
-=======
-        spectrumPlot = self.get_line_renderer(spectrum, x, y, fig=self.fig, **kwargs)
-        self.fig = spectrumPlot.generate(
-            line_color=color_gen,
-            tooltips=tooltips,
-            custom_hover_data=custom_hover_data,
-            fixed_tooltip_for_trace=False,
-        )
-        spectrumPlot._add_annotations(self.fig, ann_texts, ann_xs, ann_ys, ann_colors)
->>>>>>> 60faf63e
 
         # Mirror spectrum
         if self.mirror_spectrum and self.reference_spectrum is not None:
@@ -839,41 +802,26 @@
             reference_spectrum = self.convert_for_line_plots(
                 reference_spectrum, self.x, self.y
             )
+
+            _, reference_custom_hover_data = self.get_spectrum_tooltip_data(
+                reference_spectrum, self.x, self.y
+            )
             mirrorSpectrumPlot = self.get_line_renderer(
                 data=reference_spectrum, color=color_mirror, config=self._config
             )
 
-<<<<<<< HEAD
             mirrorSpectrumPlot.generate(None, None)
 
             # Annotations for reference spectrum
             ann_texts, ann_xs, ann_ys, ann_colors = self._get_annotations(
                 reference_spectrum, self.x, self.y
-=======
-            _, reference_custom_hover_data = self.get_spectrum_tooltip_data(
-                reference_spectrum, x, y
-            )
-
-            custom_hover_data = concatenate(
-                (custom_hover_data, reference_custom_hover_data), axis=0
-            )
-
-            reference_spectrum = self.convert_for_line_plots(reference_spectrum, x, y)
-
-            spectrumPlot = self.get_line_renderer(
-                reference_spectrum, x, y, fig=self.fig, **kwargs
-            )
-
-            spectrumPlot.generate(
-                line_color=color_gen,
-                tooltips=tooltips,
-                custom_hover_data=custom_hover_data,
-                fixed_tooltip_for_trace=False,
->>>>>>> 60faf63e
             )
             mirrorSpectrumPlot._add_annotations(
                 self.canvas, ann_texts, ann_xs, ann_ys, ann_colors
             )
+
+        # Plot horizontal line to hide connection between peaks
+        self.plot_x_axis_line(self.canvas, line_width=2)
 
         # Adjust x axis padding (Plotly cuts outermost peaks)
         min_values = [spectrum[self.x].min()]
@@ -1162,62 +1110,12 @@
         known_columns.extend([self.z] if self.z is not None else [])
         return known_columns
 
-<<<<<<< HEAD
     @property
     def _configClass(self):
         return PeakMapConfig
-=======
-    def __init__(
-        self,
-        data,
-        x,
-        y,
-        z,
-        zlabel=None,
-        add_marginals=False,
-        y_kind="spectrum",
-        x_kind="chromatogram",
-        annotation_data: DataFrame | None = None,
-        annotation_x_lb: str = "leftWidth",
-        annotation_x_ub: str = "rightWidth",
-        annotation_y_lb: str = "IM_leftWidth",
-        annotation_y_ub: str = "IM_rightWidth",
-        annotation_colors: str = "color",
-        annotation_names: str = "name",
-        bin_peaks: Union[Literal["auto"], bool] = "auto",
-        aggregation_method: Literal["mean", "sum", "max"] = "mean",
-        num_x_bins: int = 50,
-        num_y_bins: int = 50,
-        z_log_scale: bool = False,
-        fill_by_z: bool = True,
-        **kwargs,
-    ) -> None:
-
-        # Set default config attributes if not passed as keyword arguments
-        kwargs["_config"] = _BasePlotConfig(kind=self._kind)
-
-        if add_marginals:
-            kwargs["_config"].title = None
->>>>>>> 60faf63e
 
     def __init__(self, data, **kwargs) -> None:
-
-<<<<<<< HEAD
         super().__init__(data, **kwargs)
-=======
-        if annotation_data is not None:
-            self.annotation_data = annotation_data.copy()
-        else:
-            self.annotation_data = None
-        self.annotation_x_lb = annotation_x_lb
-        self.annotation_x_ub = annotation_x_ub
-        self.annotation_y_lb = annotation_y_lb
-        self.annotation_y_ub = annotation_y_ub
-        self.annotation_colors = annotation_colors
-        self.annotation_names = annotation_names
-
-        super().__init__(data, x, y, z=z, **kwargs)
->>>>>>> 60faf63e
         self._check_and_aggregate_duplicates()
         self.prepare_data()
         self.plot()
