from __future__ import annotations

from abc import ABC
from typing import Tuple
import re
from numpy import nan
import matplotlib.pyplot as plt
from matplotlib.lines import Line2D
from matplotlib.patches import Rectangle
from matplotlib.axes import Axes
from matplotlib.figure import Figure

from .._config import LegendConfig

from .._misc import ColorGenerator, MarkerShapeGenerator, is_latex_formatted
from .._core import (
    BasePlot,
    LinePlot,
    VLinePlot,
    ScatterPlot,
    BaseMSPlot,
    ChromatogramPlot,
    MobilogramPlot,
    SpectrumPlot,
    PeakMapPlot,
    APPEND_PLOT_DOC,
)


class MATPLOTLIBPlot(BasePlot, ABC):
    """
    Base class for assembling a Matplotlib plot.

    Attributes:
        data (DataFrame): The input data frame.
    """

    # In matplotlib the canvas is referred to as a Axes, the figure object is the encompassing object
    @property
    def ax(self):
        return self.canvas

    @ax.setter
    def ax(self, value):
        self.canvas = value
        self._config.canvas = value

    @property
    def _interactive(self):
        return False

    def _load_extension(self):
        """
        Load the matplotlib extension.
        """
        try:
            from matplotlib import pyplot
        except ImportError:
            raise ImportError(
                f"matplotlib is not installed. Please install using `pip install matplotlib` to use this plotting library in pyopenms-viz"
            )

    def _create_figure(self):
        """
        Create a figure and axes objects,
        for consistency with other backends, the fig object stores the matplotlib axes object
        """
        # TODO why is self.heigh and self.width checked if no alternatives
        if self.width is not None and self.height is not None and not self.plot_3d:
            self.fig, self.ax = plt.subplots(
                figsize=(self.width / 100, self.height / 100), dpi=100
            )
            self.ax.set_title(self.title)
            self.ax.set_xlabel(self.xlabel)
            self.ax.set_ylabel(self.ylabel)
        elif self.width is not None and self.height is not None and self.plot_3d:
            self.fig = plt.figure(
                figsize=(self.width / 100, self.height / 100), layout="constrained"
            )
            self.ax = self.fig.add_subplot(111, projection="3d")
            self.ax.set_title(self.title)
            self.ax.set_xlabel(
                self.xlabel,
                fontsize=9,
                labelpad=16,
                color=ColorGenerator.color_blind_friendly_map[
                    ColorGenerator.Colors.DARKGRAY
                ],
                style="italic",
            )
            self.ax.set_ylabel(
                self.ylabel,
                fontsize=9,
                labelpad=17,
                color=ColorGenerator.color_blind_friendly_map[
                    ColorGenerator.Colors.DARKGRAY
                ],
            )
            self.ax.set_zlabel(
                self.zlabel,
                fontsize=12,
                color=ColorGenerator.color_blind_friendly_map[
                    ColorGenerator.Colors.DARKGRAY
                ],
                labelpad=9,
            )

            for axis in ("x", "y", "z"):
                self.ax.tick_params(
                    axis=axis,
                    labelsize=8,
                    pad=3,
                    colors=ColorGenerator.color_blind_friendly_map[
                        ColorGenerator.Colors.DARKGRAY
                    ],
                )

            self.ax.set_box_aspect(aspect=None, zoom=0.88)
            self.ax.ticklabel_format(
                axis="z", style="sci", useMathText=True, scilimits=(0, 0)
            )
            self.ax.grid(color="#FF0000", linewidth=0.8)
            self.ax.xaxis.pane.fill = False
            self.ax.yaxis.pane.fill = False
            self.ax.zaxis.pane.fill = False
            self.ax.view_init(elev=25, azim=-45, roll=0)
        return self.ax

    def _update_plot_aes(self):
        """
        Update the plot aesthetics.

        Args:
            **kwargs: Additional keyword arguments.
        """
        self.ax.grid(self.grid)
        # Update the title, xlabel, and ylabel
        self.ax.set_title(self.title, fontsize=self.title_font_size)
        self.ax.set_xlabel(self.xlabel, fontsize=self.xaxis_label_font_size)
        self.ax.set_ylabel(self.ylabel, fontsize=self.yaxis_label_font_size)
        # Update axis tick labels
        self.ax.tick_params(axis="x", labelsize=self.xaxis_tick_font_size)
        self.ax.tick_params(axis="y", labelsize=self.yaxis_tick_font_size)
        if self.plot_3d:
            self.ax.set_zlabel(self.zlabel, fontsize=self.zaxis_label_font_size)
            self.ax.tick_params(axis="z", labelsize=self.zaxis_tick_font_size)
        return self.ax

    def _add_legend(self, legend):
        """
        Add a legend to the plot.

        Args:
            ax: The axes object.
            legend: The legend configuration.
        """
        if legend is not None and self.legend_config.show:
            matplotlibLegendLoc = LegendConfig._matplotlibLegendLocationMapper(
                self.legend_config.loc
            )
            if self.legend_config.orientation == "horizontal":
                ncol = len(legend[0])
            else:
                ncol = 1

            legend = self.ax.legend(
                *legend,
                loc=matplotlibLegendLoc,
                title=self.legend_config.title,
                prop={"size": self.legend_config.fontsize},
                bbox_to_anchor=self.legend_config.bbox_to_anchor,
                ncol=ncol,
            )

            legend.get_title().set_fontsize(str(self.legend_config.fontsize))
        return self.ax

    def _modify_x_range(
        self,
        x_range: Tuple[float, float],
        padding: Tuple[float, float] | None = None,
    ):
        """
        Modify the x-axis range.

        Args:
            x_range (Tuple[float, float]): The x-axis range.
            padding (Tuple[float, float] | None, optional): The padding for the range. Defaults to None.
        """
        start, end = x_range
        if padding is not None:
            start = start - (start * padding[0])
            end = end + (end * padding[1])
        self.ax.set_xlim(start, end)
        return

    def _modify_y_range(
        self,
        y_range: Tuple[float, float],
        padding: Tuple[float, float] | None = None,
    ):
        """
        Modify the y-axis range.

        Args:
            y_range (Tuple[float, float]): The y-axis range.
            padding (Tuple[float, float] | None, optional): The padding for the range. Defaults to None.
        """
        start, end = y_range
        if padding is not None:
            start = start - (start * padding[0])
            end = end + (end * padding[1])
        self.ax.set_ylim(start, end)

    # since matplotlib creates static plots, we don't need to implement the following methods
    def _add_tooltips(self, tooltips):
        raise NotImplementedError(
            "Matplotlib does not support interactive plots and cannot use method '_add_tooltips'"
        )

    def _add_bounding_box_drawer(self):
        raise NotImplementedError(
            "Matplotlib does not support interactive plots and cannot use method '_add_bounding_box_drawer'"
        )

    def _add_bounding_vertical_drawer(self):
        raise NotImplementedError(
            "Matplotlib does not support interactive plots and cannot use method '_add_bounding_vertical_drawer'"
        )

    def generate(self, tooltips, custom_hover_data) -> Axes:
        """
        Generate the plot
        """
        self._load_extension()
        if self.ax is None:
            self._create_figure()

        self.plot()
        self._update_plot_aes()
        return self.ax

    def show_default(self):
        """
        Show the plot.
        """
        self.ax.get_figure().tight_layout()
        plt.show()

    def _add_annotations(
        self,
        ax,
        ann_texts: list[list[str]],
        ann_xs: list[float],
        ann_ys: list[float],
        ann_colors: list[str],
        ann_zs: list[float] = None,
    ):
<<<<<<< HEAD
        for i, (text, x, y, color) in enumerate(
            zip(ann_texts, ann_xs, ann_ys, ann_colors)
        ):
=======
        for text, x, y, color in zip(ann_texts, ann_xs, ann_ys, ann_colors):
>>>>>>> 60faf63e
            if text is not nan and text != "" and text != "nan":
                if is_latex_formatted(text):
                    # Wrap the text in '$' to indicate LaTeX math mode
                    text = "\n".join(
                        [r"${}$".format(line) for line in text.split("\n")]
                    )
<<<<<<< HEAD
                if not self.plot_3d:
                    ax.annotate(
                        text,
                        xy=(x, y),
                        xytext=(3, 0),
                        textcoords="offset points",
                        fontsize=self.annotation_font_size,
                        color=color,
                    )
                else:
                    ax.text(
                        x=x,
                        y=y,
                        z=ann_zs[i],
                        s=text,
                        fontsize=self.annotation_font_size,
                        color=color,
                    )
=======
                fig.annotate(
                    text,
                    xy=(x, y),
                    xytext=(3, 0),
                    textcoords="offset points",
                    fontsize=self.annotation_font_size,
                    color=color,
                )
>>>>>>> 60faf63e


class MATPLOTLIBLinePlot(MATPLOTLIBPlot, LinePlot):
    """
    Class for assembling a matplotlib line plot
    """

    @APPEND_PLOT_DOC
    def plot(self):
        """
        Plot a line plot
        """

        legend_lines = []
        legend_labels = []

        kwargs = dict(lw=self.line_width, ls=self.line_type)

        if self.by is None:
            (line,) = self.ax.plot(
                self.data[self.x], self.data[self.y], color=self.current_color, **kwargs
            )

        else:
<<<<<<< HEAD
            for group, df in self.data.groupby(self.by, sort=False):
                (line,) = self.ax.plot(
                    df[self.x], df[self.y], color=self.current_color, **kwargs
=======
            for group, df in data.groupby(by, sort=True):
                (line,) = ax.plot(
                    df[x],
                    df[y],
                    color=color_gen if isinstance(color_gen, str) else next(color_gen),
>>>>>>> 60faf63e
                )
                legend_lines.append(line)
                legend_labels.append(group)
            self._add_legend((legend_lines, legend_labels))


class MATPLOTLIBVLinePlot(MATPLOTLIBPlot, VLinePlot):
    """
    Class for assembling a matplotlib vertical line plot
    """

    @APPEND_PLOT_DOC
    def plot(self):
        """
        Plot a vertical line
        """
        if not self.plot_3d:
            legend_lines = []
            legend_labels = []

            if self.by is None:
                for _, row in self.data.iterrows():
                    if self.direction == "horizontal":
                        x_data = [0, row[self.x]]
                        y_data = [row[self.y], row[self.y]]
                    else:
                        x_data = [row[self.x], row[self.x]]
                        y_data = [0, row[self.y]]
                    (line,) = self.ax.plot(x_data, y_data, color=self.current_color)
            else:
                for group, df in self.data.groupby(self.by):
                    for _, row in df.iterrows():
                        if self.direction == "horizontal":
                            x_data = [0, row[self.x]]
                            y_data = [row[self.y], row[self.y]]
                        else:
                            x_data = [row[self.x], row[self.x]]
                            y_data = [0, row[self.y]]
                        (line,) = self.ax.plot(x_data, y_data, color=self.current_color)
                    legend_lines.append(line)
                    legend_labels.append(group)

                self._add_legend((legend_lines, legend_labels))
        else:  # 3D Plot
            if self.by is None:
                for i in range(len(self.data)):
                    (line,) = self.ax.plot(
                        [self.data[self.y].iloc[i], self.data[self.y].iloc[i]],
                        [self.data[self.z].iloc[i], 0],
                        [self.data[self.x].iloc[i], self.data[self.x].iloc[i]],
                        zdir="x",
                        color=plt.cm.magma_r(
                            (self.data[self.z].iloc[i] / self.data[self.z].max())
                        ),
                    )
            else:
                legend_lines = []
                legend_labels = []

                for group, df in self.data.groupby(self.by):
                    use_color = self.current_color
                    for i in range(len(df)):
                        (line,) = self.ax.plot(
                            [df[self.y].iloc[i], df[self.y].iloc[i]],
                            [df[self.z].iloc[i], 0],
                            [df[self.x].iloc[i], df[self.x].iloc[i]],
                            zdir="x",
                            color=use_color,
                        )
                    legend_lines.append(line)
                    legend_labels.append(group)

                self._add_legend((legend_lines, legend_labels))

    def _get_annotations():
        pass

<<<<<<< HEAD
=======
    def _add_annotations(
        self,
        fig,
        ann_texts: list[list[str]],
        ann_xs: list[float],
        ann_ys: list[float],
        ann_colors: list[str],
        ann_zs: list[float] = None,
    ):
        for i, (text, x, y, color) in enumerate(
            zip(ann_texts, ann_xs, ann_ys, ann_colors)
        ):
            if text is not nan and text != "" and text != "nan":
                if is_latex_formatted(text):
                    # Wrap the text in '$' to indicate LaTeX math mode
                    text = "\n".join(
                        [r"${}$".format(line) for line in text.split("\n")]
                    )
                if not self.plot_3d:
                    fig.annotate(
                        text,
                        xy=(x, y),
                        xytext=(3, 0),
                        textcoords="offset points",
                        fontsize=self.annotation_font_size,
                        color=color,
                    )
                else:
                    fig.text(
                        x=x,
                        y=y,
                        z=ann_zs[i],
                        s=text,
                        fontsize=self.annotation_font_size,
                        color=color,
                    )

>>>>>>> 60faf63e

class MATPLOTLIBScatterPlot(MATPLOTLIBPlot, ScatterPlot):
    """
    Class for assembling a matplotlib scatter plot
    """

    def __init__(self, data, **kwargs):
        super().__init__(data, **kwargs)
        if (
            isinstance(self.marker, MarkerShapeGenerator)
            and not self.marker.is_initialized()
        ):
            self.marker.initialize_shape_cycle_from_engine("MATPLOTLIB")

    @APPEND_PLOT_DOC
    def plot(self):
        """
        Plot a scatter plot
        """

        kwargs = dict(s=self.marker_size, edgecolors="none", cmap="magma_r", zorder=2)

        legend_lines = []
        legend_labels = []

        if self.by is None:
            use_color = self.current_color if self.z is None else self.data[self.z]
            scatter = self.ax.scatter(
                self.data[self.x],
                self.data[self.y],
                c=use_color,
                marker=self.current_marker,
                **kwargs,
            )
        else:
<<<<<<< HEAD
            if self.z is not None:
                vmin, vmax = self.data[self.z].min(), self.data[self.z].max()
            for group, df in self.data.groupby(self.by):
                use_color = self.current_color if self.z is None else df[self.z]
=======
            if z is not None:
                vmin, vmax = data[z].min(), data[z].max()
                # per group get highest value in z
                highest_z_per_group = data.loc[data.groupby(by)[z].idxmax()]
                highest_z_per_group.sort_values(by=z, inplace=True)
                highest_z_per_group["order"] = range(len(highest_z_per_group))
                data[f"{by}_provenance"] = data[by].copy()
                data[by] = data[by].map(highest_z_per_group.set_index(by)["order"])

            for group, df in data.groupby(by):
                if z is not None:
                    use_color = df[z].values
                else:
                    use_color = next(color_gen)
                kwargs["marker"] = next(shape_gen)
>>>>>>> 60faf63e
                # Normalize colors if z is specified
                if self.z is not None:
                    normalize = plt.Normalize(vmin=vmin, vmax=vmax)
                    scatter = self.ax.scatter(
                        df[self.x],
                        df[self.y],
                        c=use_color,
                        norm=normalize,
                        marker=self.current_marker,
                        **kwargs,
                    )
                else:
                    df = df[[self.x, self.y]].drop_duplicates()
                    scatter = self.ax.scatter(
                        df[self.x],
                        df[self.y],
                        c=use_color,
                        marker=self.current_marker,
                        **kwargs,
                    )
                legend_lines.append(scatter)
                legend_labels.append(group)
<<<<<<< HEAD
            self._add_legend((legend_lines, legend_labels))
=======

            # Reset the group column to the original values
            if z is not None:
                data[by] = data[f"{by}_provenance"]
                data.drop(columns=[f"{by}_provenance"], inplace=True)

            return ax, (legend_lines, legend_labels)
>>>>>>> 60faf63e


class MATPLOTLIB_MSPlot(BaseMSPlot, MATPLOTLIBPlot, ABC):

    def get_line_renderer(self, **kwargs) -> None:
        return MATPLOTLIBLinePlot(**kwargs)

    def get_vline_renderer(self, **kwargs) -> None:
        return MATPLOTLIBVLinePlot(**kwargs)

    def get_scatter_renderer(self, **kwargs) -> None:
        return MATPLOTLIBScatterPlot(**kwargs)

    def plot_x_axis_line(self, fig, line_color="#EEEEEE", line_width=1.5, opacity=1):
        fig.plot(
            fig.get_xlim(),
            [0, 0],
            color=line_color,
            linewidth=line_width,
            alpha=opacity,
        )

    def _create_tooltips(self, entries, index=True):
        # No tooltips for MATPLOTLIB because it is not interactive
        return None, None


@APPEND_PLOT_DOC
class MATPLOTLIBChromatogramPlot(MATPLOTLIB_MSPlot, ChromatogramPlot):
    """
    Class for assembling a matplotlib extracted ion chromatogram plot
    """

    def _add_peak_boundaries(self, annotation_data):
        """
        Add peak boundaries to the plot.

        Args:
            annotation_data (DataFrame): The feature data containing the peak boundaries.

        Returns:
            None
        """
        super()._add_peak_boundaries(annotation_data)
        if self.by is not None and self.annotation_legend_config.show:
            legend = self.ax.get_legend()
            self.ax.add_artist(legend)

        color_gen = ColorGenerator(
            colormap=self.annotation_colormap, n=annotation_data.shape[0]
        )

        legend_items = []
        legend_labels = []
        for idx, (_, feature) in enumerate(annotation_data.iterrows()):
            use_color = next(color_gen)
            left_vlne = self.ax.vlines(
                x=feature["leftWidth"],
                ymin=0,
                ymax=self.data[self.y].max(),
                lw=self.annotation_line_width,
                color=use_color,
                ls=self.annotation_line_type,
            )
            self.ax.vlines(
                x=feature["rightWidth"],
                ymin=0,
                ymax=self.data[self.y].max(),
                lw=self.annotation_line_width,
                color=use_color,
                ls=self.annotation_line_type,
            )
            legend_items.append(left_vlne)

            if "name" in annotation_data.columns:
                use_name = feature["name"]
            else:
                use_name = f"Feature {idx}"
            if "q_value" in annotation_data.columns:
                cur_legend_labels = f"{use_name} (q-value: {feature['q_value']:.4f})"
            else:
                cur_legend_labels = f"{use_name}"
            legend_labels.append(cur_legend_labels)

        if self.annotation_legend_config.show:
            matplotlibLegendLoc = LegendConfig._matplotlibLegendLocationMapper(
                self.annotation_legend_config.loc
            )
            self.ax.legend(
                legend_items,
                legend_labels,
                loc=matplotlibLegendLoc,
                title=self.annotation_legend_config.title,
                prop={"size": self.annotation_legend_config.fontsize},
                bbox_to_anchor=self.annotation_legend_config.bbox_to_anchor,
            )

        # since matplotlib is not interactive cannot implement the following methods
        def get_manual_bounding_box_coords(self):
            pass


class MATPLOTLIBMobilogramPlot(MATPLOTLIBChromatogramPlot, MobilogramPlot):
    """
    Class for assembling a matplotlib mobilogram plot
    """

    pass


@APPEND_PLOT_DOC
class MATPLOTLIBSpectrumPlot(MATPLOTLIB_MSPlot, SpectrumPlot):
    """
    Class for assembling a matplotlib spectrum plot
    """

    pass


class MATPLOTLIBPeakMapPlot(MATPLOTLIB_MSPlot, PeakMapPlot):
    """
    Class for assembling a matplotlib feature heatmap plot
    """

    # override creating figure because create a 2 by 2 figure
    def _create_figure(self):
        # Create a 2 by 2 figure and axis for marginal plots
        if self.add_marginals:
            if self.ax is not None:
                raise ValueError("Both fig and ax must None if add_marginals is True")
            self.fig, self.ax_grid = plt.subplots(
                2, 2, figsize=(self.width / 100, self.height / 100), dpi=200
            )
        else:
            super()._create_figure()

    def plot(self):
        """
        Create the plot
        """

        if self.add_marginals:
            self._create_figure()
            self.ax_grid[0, 0].remove()
            self.ax_grid[0, 0].axis("off")
            self.fig.set_size_inches(self.width / 100, self.height / 100)
            self.fig.subplots_adjust(wspace=0, hspace=0)

            self.create_main_plot_marginals(canvas=self.ax_grid[1, 1])
            self.create_x_axis_plot(canvas=self.ax_grid[0, 1])
            self.create_y_axis_plot(canvas=self.ax_grid[1, 0])

        else:
            return super().plot()

    def combine_plots(
        self, main_fig, x_fig, y_fig
    ):  # plots all plotted on same figure do not need to combine
        pass

    def create_x_axis_plot(self, canvas=None):
        ax = super().create_x_axis_plot(canvas=canvas)

        ax.set_title(None)
        ax.set_xlabel(None)
        ax.set_xticklabels([])
        ax.set_xticks([])
        ax.set_ylabel(self.zlabel)
        ax.yaxis.set_ticks_position("right")
        ax.yaxis.set_label_position("right")
        ax.yaxis.tick_right()
        ax.legend_ = None

    def create_y_axis_plot(self, canvas=None):
        # Note y_config is different so we cannot use the base class methods
        group_cols = [self.y]
        if self.by is not None:
            group_cols.append(self.by)

        y_data = self._integrate_data_along_dim(self.data, group_cols, self.z)

        if self.y_kind in ["chromatogram", "mobilogram"]:
            y_plot_obj = self.get_line_renderer(
                data=y_data,
                x=self.z,
                y=self.y,
                by=self.by,
                canvas=canvas,
                config=self.y_plot_config,
            )
        elif self.y_kind == "spectrum":
            y_plot_obj = self.get_vline_renderer(
                data=y_data,
                x=self.z,
                y=self.y,
                by=self.by,
                canvas=canvas,
                config=self.y_plot_config,
            )
        else:
            raise ValueError(f"Invalid y_kind: {self.y_kind}")
        ax = y_plot_obj.generate(None, None)

        # self.plot_x_axis_line()

        ax.set_xlim((0, y_data[self.z].max() + y_data[self.z].max() * 0.1))
        ax.invert_xaxis()
        ax.set_title(None)
        ax.set_xlabel(self.y_plot_config.xlabel)
        ax.set_ylabel(self.y_plot_config.ylabel)
        ax.set_ylim(ax.get_ylim())
        return ax

    def create_main_plot(self):
        if not self.plot_3d:
            scatterPlot = self.get_scatter_renderer(
                data=self.data,
                x=self.x,
                y=self.y,
                z=self.z,
                config=self._config,
            )
            self.ax = scatterPlot.generate(None, None)

            if self.annotation_data is not None:
                self._add_box_boundaries(self.annotation_data)

        else:
            vlinePlot = self.get_vline_renderer(
                data=self.data, x=self.x, y=self.y, config=self._config
            )
<<<<<<< HEAD
            self.ax = vlinePlot.generate(None, None)
=======
            if self.annotation_data is not None:
                a_x, a_y, a_z, a_t, a_c = self._compute_3D_annotations(
                    self.annotation_data, x, y, z
                )
                vlinePlot._add_annotations(self.fig, a_t, a_x, a_y, a_c, a_z)
>>>>>>> 60faf63e

        return self.ax

    def create_main_plot_marginals(self, canvas=None):
        scatterPlot = self.get_scatter_renderer(
            data=self.data,
            x=self.x,
            y=self.y,
            z=self.z,
            by=self.by,
            canvas=canvas,
            config=self._config,
        )
        ax = scatterPlot.generate(None, None)

        ax.set_title(None)
        ax.set_xlabel(self.xlabel)
        ax.set_ylabel(None)
        ax.set_yticklabels([])
        ax.set_yticks([])
        ax.legend_ = None

    def _add_box_boundaries(self, annotation_data):
        if self.by is not None:
            legend = self.ax.get_legend()
            self.ax.add_artist(legend)

        color_gen = ColorGenerator(
            colormap=self.feature_config.colormap, n=annotation_data.shape[0]
        )
        legend_items = []

        for idx, (_, feature) in enumerate(annotation_data.iterrows()):
            x0 = feature[self.annotation_x_lb]
            x1 = feature[self.annotation_x_ub]
            y0 = feature[self.annotation_y_lb]
            y1 = feature[self.annotation_y_ub]

            # Calculate center points and dimensions
            width = abs(x1 - x0)
            height = abs(y1 - y0)

            if self.annotation_colors in feature:
                color = feature[self.annotation_colors]
            else:
                color = next(color_gen)
            custom_lines = Rectangle(
                (x0, y0),
                width,
                height,
                fill=False,
                edgecolor=color,
                linestyle=self.feature_config.line_type,
                linewidth=self.feature_config.line_width,
                zorder=5,
            )
            self.ax.add_patch(custom_lines)

            if self.annotation_names in feature:
                use_name = feature[self.annotation_names]
            else:
                use_name = f"Feature {idx}"
            if "q_value" in annotation_data.columns:
                legend_labels = f"{use_name} (q-value: {feature['q_value']:.4f})"
            else:
                legend_labels = f"{use_name}"

        # Add legend
        if self.feature_config.legend.show:
            matplotlibLegendLoc = LegendConfig._matplotlibLegendLocationMapper(
                self.feature_config.legend.loc
            )
            self.ax.legend(
                [custom_lines],
                [legend_labels],
                loc=matplotlibLegendLoc,
                title=self.feature_config.legend.title,
                prop={"size": self.feature_config.legend.fontsize},
                bbox_to_anchor=self.feature_config.legend.bbox_to_anchor,
            )

    # since matplotlib is not interactive cannot implement the following methods
    def get_manual_bounding_box_coords(self):
        pass<|MERGE_RESOLUTION|>--- conflicted
+++ resolved
@@ -256,20 +256,15 @@
         ann_colors: list[str],
         ann_zs: list[float] = None,
     ):
-<<<<<<< HEAD
         for i, (text, x, y, color) in enumerate(
             zip(ann_texts, ann_xs, ann_ys, ann_colors)
         ):
-=======
-        for text, x, y, color in zip(ann_texts, ann_xs, ann_ys, ann_colors):
->>>>>>> 60faf63e
             if text is not nan and text != "" and text != "nan":
                 if is_latex_formatted(text):
                     # Wrap the text in '$' to indicate LaTeX math mode
                     text = "\n".join(
                         [r"${}$".format(line) for line in text.split("\n")]
                     )
-<<<<<<< HEAD
                 if not self.plot_3d:
                     ax.annotate(
                         text,
@@ -288,16 +283,6 @@
                         fontsize=self.annotation_font_size,
                         color=color,
                     )
-=======
-                fig.annotate(
-                    text,
-                    xy=(x, y),
-                    xytext=(3, 0),
-                    textcoords="offset points",
-                    fontsize=self.annotation_font_size,
-                    color=color,
-                )
->>>>>>> 60faf63e
 
 
 class MATPLOTLIBLinePlot(MATPLOTLIBPlot, LinePlot):
@@ -322,17 +307,9 @@
             )
 
         else:
-<<<<<<< HEAD
-            for group, df in self.data.groupby(self.by, sort=False):
+            for group, df in self.data.groupby(self.by, sort=True):
                 (line,) = self.ax.plot(
                     df[self.x], df[self.y], color=self.current_color, **kwargs
-=======
-            for group, df in data.groupby(by, sort=True):
-                (line,) = ax.plot(
-                    df[x],
-                    df[y],
-                    color=color_gen if isinstance(color_gen, str) else next(color_gen),
->>>>>>> 60faf63e
                 )
                 legend_lines.append(line)
                 legend_labels.append(group)
@@ -410,46 +387,6 @@
     def _get_annotations():
         pass
 
-<<<<<<< HEAD
-=======
-    def _add_annotations(
-        self,
-        fig,
-        ann_texts: list[list[str]],
-        ann_xs: list[float],
-        ann_ys: list[float],
-        ann_colors: list[str],
-        ann_zs: list[float] = None,
-    ):
-        for i, (text, x, y, color) in enumerate(
-            zip(ann_texts, ann_xs, ann_ys, ann_colors)
-        ):
-            if text is not nan and text != "" and text != "nan":
-                if is_latex_formatted(text):
-                    # Wrap the text in '$' to indicate LaTeX math mode
-                    text = "\n".join(
-                        [r"${}$".format(line) for line in text.split("\n")]
-                    )
-                if not self.plot_3d:
-                    fig.annotate(
-                        text,
-                        xy=(x, y),
-                        xytext=(3, 0),
-                        textcoords="offset points",
-                        fontsize=self.annotation_font_size,
-                        color=color,
-                    )
-                else:
-                    fig.text(
-                        x=x,
-                        y=y,
-                        z=ann_zs[i],
-                        s=text,
-                        fontsize=self.annotation_font_size,
-                        color=color,
-                    )
-
->>>>>>> 60faf63e
 
 class MATPLOTLIBScatterPlot(MATPLOTLIBPlot, ScatterPlot):
     """
@@ -485,28 +422,22 @@
                 **kwargs,
             )
         else:
-<<<<<<< HEAD
             if self.z is not None:
                 vmin, vmax = self.data[self.z].min(), self.data[self.z].max()
+                # per group get highest value in z
+                highest_z_per_group = self.data.loc[
+                    self.data.groupby(self.by)[self.z].idxmax()
+                ]
+                highest_z_per_group.sort_values(by=self.z, inplace=True)
+                highest_z_per_group["order"] = range(len(highest_z_per_group))
+                self.data[f"{self.by}_provenance"] = self.data[self.by].copy()
+                self.data[self.by] = self.data[self.by].map(
+                    highest_z_per_group.set_index(self.by)["order"]
+                )
+
             for group, df in self.data.groupby(self.by):
                 use_color = self.current_color if self.z is None else df[self.z]
-=======
-            if z is not None:
-                vmin, vmax = data[z].min(), data[z].max()
-                # per group get highest value in z
-                highest_z_per_group = data.loc[data.groupby(by)[z].idxmax()]
-                highest_z_per_group.sort_values(by=z, inplace=True)
-                highest_z_per_group["order"] = range(len(highest_z_per_group))
-                data[f"{by}_provenance"] = data[by].copy()
-                data[by] = data[by].map(highest_z_per_group.set_index(by)["order"])
-
-            for group, df in data.groupby(by):
-                if z is not None:
-                    use_color = df[z].values
-                else:
-                    use_color = next(color_gen)
-                kwargs["marker"] = next(shape_gen)
->>>>>>> 60faf63e
+
                 # Normalize colors if z is specified
                 if self.z is not None:
                     normalize = plt.Normalize(vmin=vmin, vmax=vmax)
@@ -529,17 +460,13 @@
                     )
                 legend_lines.append(scatter)
                 legend_labels.append(group)
-<<<<<<< HEAD
+
+            # Reset the group column to the original values
+            if self.z is not None:
+                self.data[self.by] = self.data[f"{self.by}_provenance"]
+                self.data.drop(columns=[f"{self.by}_provenance"], inplace=True)
+
             self._add_legend((legend_lines, legend_labels))
-=======
-
-            # Reset the group column to the original values
-            if z is not None:
-                data[by] = data[f"{by}_provenance"]
-                data.drop(columns=[f"{by}_provenance"], inplace=True)
-
-            return ax, (legend_lines, legend_labels)
->>>>>>> 60faf63e
 
 
 class MATPLOTLIB_MSPlot(BaseMSPlot, MATPLOTLIBPlot, ABC):
@@ -771,15 +698,34 @@
             vlinePlot = self.get_vline_renderer(
                 data=self.data, x=self.x, y=self.y, config=self._config
             )
-<<<<<<< HEAD
             self.ax = vlinePlot.generate(None, None)
-=======
+
+        return self.ax
+
+    def create_main_plot(self):
+        if not self.plot_3d:
+            scatterPlot = self.get_scatter_renderer(
+                data=self.data,
+                x=self.x,
+                y=self.y,
+                z=self.z,
+                config=self._config,
+            )
+            self.ax = scatterPlot.generate(None, None)
+
+            if self.annotation_data is not None:
+                self._add_box_boundaries(self.annotation_data)
+        else:
+            vlinePlot = self.get_vline_renderer(
+                data=self.data, x=self.x, y=self.y, config=self._config
+            )
+            vlinePlot.generate(None, None)
+
             if self.annotation_data is not None:
                 a_x, a_y, a_z, a_t, a_c = self._compute_3D_annotations(
-                    self.annotation_data, x, y, z
+                    self.annotation_data, self.x, self.y, self.z
                 )
                 vlinePlot._add_annotations(self.fig, a_t, a_x, a_y, a_c, a_z)
->>>>>>> 60faf63e
 
         return self.ax
 
