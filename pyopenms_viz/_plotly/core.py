--- conflicted
+++ resolved
@@ -475,8 +475,6 @@
 
         return fig, None
 
-<<<<<<< HEAD
-=======
     def _add_annotations(
         self,
         fig,
@@ -531,7 +529,6 @@
             for annotation in annotations:
                 fig.layout.scene.annotations += (annotation,)
 
->>>>>>> c31154e8
 
 class PLOTLYScatterPlot(PLOTLYPlot, ScatterPlot):
 
@@ -896,7 +893,9 @@
                     line=dict(
                         color=color,
                         width=self.feature_config.line_width,
-                        dash=bokeh_line_dash_mapper(self.feature_config.line_type, "plotly"),
+                        dash=bokeh_line_dash_mapper(
+                            self.feature_config.line_type, "plotly"
+                        ),
                     ),
                     showlegend=True,
                     name=legend_label,
