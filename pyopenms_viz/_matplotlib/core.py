from __future__ import annotations

from abc import ABC
from typing import Tuple
import re
from numpy import nan
import matplotlib.pyplot as plt
from matplotlib.lines import Line2D
from matplotlib.patches import Rectangle
from matplotlib.axes import Axes
from matplotlib.figure import Figure

from .._config import LegendConfig

from .._misc import ColorGenerator, MarkerShapeGenerator, is_latex_formatted
from .._core import (
    BasePlot,
    LinePlot,
    VLinePlot,
    ScatterPlot,
    BaseMSPlot,
    ChromatogramPlot,
    MobilogramPlot,
    SpectrumPlot,
    PeakMapPlot,
    APPEND_PLOT_DOC,
)


class MATPLOTLIBPlot(BasePlot, ABC):
    """
    Base class for assembling a Matplotlib plot.

    Attributes:
        data (DataFrame): The input data frame.
    """

    # In matplotlib the canvas is referred to as a Axes, the figure object is the encompassing object
    @property
    def ax(self):
        return self.canvas

    @ax.setter
    def ax(self, value):
        self.canvas = value
        self._config.canvas = value

    @property
    def _interactive(self):
        return False

    def _load_extension(self):
        """
        Load the matplotlib extension.
        """
        try:
            from matplotlib import pyplot
        except ImportError:
            raise ImportError(
                f"matplotlib is not installed. Please install using `pip install matplotlib` to use this plotting library in pyopenms-viz"
            )

    def _create_figure(self):
        """
        Create a figure and axes objects,
        for consistency with other backends, the fig object stores the matplotlib axes object
        """
        # TODO why is self.heigh and self.width checked if no alternatives
        if self.width is not None and self.height is not None and not self.plot_3d:
            self.fig, self.ax = plt.subplots(
                figsize=(self.width / 100, self.height / 100), dpi=100
            )
            self.ax.set_title(self.title)
            self.ax.set_xlabel(self.xlabel)
            self.ax.set_ylabel(self.ylabel)
        elif self.width is not None and self.height is not None and self.plot_3d:
            self.fig = plt.figure(
                figsize=(self.width / 100, self.height / 100), layout="constrained"
            )
            self.ax = self.fig.add_subplot(111, projection="3d")
            self.ax.set_title(self.title)
            self.ax.set_xlabel(
                self.xlabel,
                fontsize=9,
                labelpad=-2,
                color=ColorGenerator.color_blind_friendly_map[
                    ColorGenerator.Colors.DARKGRAY
                ],
                style="italic",
            )
            self.ax.set_ylabel(
                self.ylabel,
                fontsize=9,
                labelpad=-2,
                color=ColorGenerator.color_blind_friendly_map[
                    ColorGenerator.Colors.DARKGRAY
                ],
            )
            self.ax.set_zlabel(
                self.zlabel,
                fontsize=10,
                color=ColorGenerator.color_blind_friendly_map[
                    ColorGenerator.Colors.DARKGRAY
                ],
                labelpad=-2,
            )

            for axis in ("x", "y", "z"):
                self.ax.tick_params(
                    axis=axis,
                    labelsize=8,
                    pad=-2,
                    colors=ColorGenerator.color_blind_friendly_map[
                        ColorGenerator.Colors.DARKGRAY
                    ],
                )

            self.ax.set_box_aspect(aspect=None, zoom=0.88)
            self.ax.ticklabel_format(
                axis="z", style="sci", useMathText=True, scilimits=(0, 0)
            )
            self.ax.grid(color="#FF0000", linewidth=0.8)
            self.ax.xaxis.pane.fill = False
            self.ax.yaxis.pane.fill = False
            self.ax.zaxis.pane.fill = False
            self.ax.view_init(elev=25, azim=-45, roll=0)
        return self.ax

    def _update_plot_aes(self):
        """
        Update the plot aesthetics.

        Args:
            **kwargs: Additional keyword arguments.
        """
        self.ax.grid(self.grid)
        # Update the title, xlabel, and ylabel
        self.ax.set_title(self.title, fontsize=self.title_font_size)
        self.ax.set_xlabel(self.xlabel, fontsize=self.xaxis_label_font_size)
        self.ax.set_ylabel(self.ylabel, fontsize=self.yaxis_label_font_size)
        # Update axis tick labels
        self.ax.tick_params(axis="x", labelsize=self.xaxis_tick_font_size)
        self.ax.tick_params(axis="y", labelsize=self.yaxis_tick_font_size)
        if self.plot_3d:
            self.ax.set_zlabel(self.zlabel, fontsize=self.yaxis_label_font_size)
            self.ax.tick_params(axis="z", labelsize=self.yaxis_tick_font_size)
        return self.ax

    def _add_legend(self, legend):
        """
        Add a legend to the plot.

        Args:
            ax: The axes object.
            legend: The legend configuration.
        """
        if legend is not None and self.legend_config.show:
            matplotlibLegendLoc = LegendConfig._matplotlibLegendLocationMapper(
                self.legend_config.loc
            )
            if self.legend_config.orientation == "horizontal":
                ncol = len(legend[0])
            else:
                ncol = 1

            legend = self.ax.legend(
                *legend,
                loc=matplotlibLegendLoc,
                title=self.legend_config.title,
                prop={"size": self.legend_config.fontsize},
                bbox_to_anchor=self.legend_config.bbox_to_anchor,
                ncol=ncol,
            )

            legend.get_title().set_fontsize(str(self.legend_config.fontsize))
        return self.ax

    def _modify_x_range(
        self,
        x_range: Tuple[float, float],
        padding: Tuple[float, float] | None = None,
    ):
        """
        Modify the x-axis range.

        Args:
            x_range (Tuple[float, float]): The x-axis range.
            padding (Tuple[float, float] | None, optional): The padding for the range. Defaults to None.
        """
        start, end = x_range
        if padding is not None:
            start = start - (start * padding[0])
            end = end + (end * padding[1])
        self.ax.set_xlim(start, end)
        return

    def _modify_y_range(
        self,
        y_range: Tuple[float, float],
        padding: Tuple[float, float] | None = None,
    ):
        """
        Modify the y-axis range.

        Args:
            y_range (Tuple[float, float]): The y-axis range.
            padding (Tuple[float, float] | None, optional): The padding for the range. Defaults to None.
        """
        start, end = y_range
        if padding is not None:
            start = start - (start * padding[0])
            end = end + (end * padding[1])
        self.ax.set_ylim(start, end)

    # since matplotlib creates static plots, we don't need to implement the following methods
    def _add_tooltips(self, tooltips):
        raise NotImplementedError(
            "Matplotlib does not support interactive plots and cannot use method '_add_tooltips'"
        )

    def _add_bounding_box_drawer(self):
        raise NotImplementedError(
            "Matplotlib does not support interactive plots and cannot use method '_add_bounding_box_drawer'"
        )

    def _add_bounding_vertical_drawer(self):
        raise NotImplementedError(
            "Matplotlib does not support interactive plots and cannot use method '_add_bounding_vertical_drawer'"
        )

    def generate(self, tooltips, custom_hover_data) -> Axes:
        """
        Generate the plot
        """
        self._load_extension()
        if self.ax is None:
            self._create_figure()

        self.plot()
        self._update_plot_aes()
        return self.ax

    def show_default(self):
        """
        Show the plot.
        """
<<<<<<< HEAD
        self.ax.get_figure().tight_layout()
=======
        if isinstance(self.fig, Axes):
            self.fig.get_figure()
        else:
            self.superFig
>>>>>>> 8dd97bc1
        plt.show()

    def _add_annotations(
        self,
        fig,
        ann_texts: list[list[str]],
        ann_xs: list[float],
        ann_ys: list[float],
        ann_colors: list[str],
    ):
        for text, x, y, color in zip(ann_texts, ann_xs, ann_ys, ann_colors):
            fig.annotate(
                text,
                xy=(x, y),
                xytext=(3, 0),
                textcoords="offset points",
                fontsize=8,
                color=color,
            )


class MATPLOTLIBLinePlot(MATPLOTLIBPlot, LinePlot):
    """
    Class for assembling a matplotlib line plot
    """

    @APPEND_PLOT_DOC
    def plot(self):
        """
        Plot a line plot
        """

        legend_lines = []
        legend_labels = []

        if self.by is None:
            (line,) = self.ax.plot(
                self.data[self.x], self.data[self.y], color=self.current_color
            )

        else:
<<<<<<< HEAD
            for group, df in self.data.groupby(self.by):
                (line,) = self.ax.plot(df[self.x], df[self.y], color=self.current_color)
=======
            for group, df in data.groupby(by, sort=False):
                (line,) = ax.plot(
                    df[x],
                    df[y],
                    color=color_gen if isinstance(color_gen, str) else next(color_gen),
                )
>>>>>>> 8dd97bc1
                legend_lines.append(line)
                legend_labels.append(group)
            self._add_legend((legend_lines, legend_labels))


class MATPLOTLIBVLinePlot(MATPLOTLIBPlot, VLinePlot):
    """
    Class for assembling a matplotlib vertical line plot
    """

    @APPEND_PLOT_DOC
    def plot(self):
        """
        Plot a vertical line
        """
        if not self.plot_3d:
            legend_lines = []
            legend_labels = []

            if self.by is None:
                for _, row in self.data.iterrows():
                    if self.direction == "horizontal":
                        x_data = [0, row[self.x]]
                        y_data = [row[self.y], row[self.y]]
                    else:
                        x_data = [row[self.x], row[self.x]]
                        y_data = [0, row[self.y]]
                    (line,) = self.ax.plot(x_data, y_data, color=self.current_color)
            else:
                for group, df in self.data.groupby(self.by):
                    for _, row in df.iterrows():
                        if self.direction == "horizontal":
                            x_data = [0, row[self.x]]
                            y_data = [row[self.y], row[self.y]]
                        else:
                            x_data = [row[self.x], row[self.x]]
                            y_data = [0, row[self.y]]
                        (line,) = self.ax.plot(x_data, y_data, color=self.current_color)
                    legend_lines.append(line)
                    legend_labels.append(group)

                self._add_legend((legend_lines, legend_labels))
        else:
            if self.by is None:
                for i in range(len(self.data)):
                    (line,) = self.ax.plot(
                        [self.data[self.y].iloc[i], self.data[self.y].iloc[i]],
                        [self.data[self.z].iloc[i], 0],
                        [self.data[self.x].iloc[i], self.data[self.x].iloc[i]],
                        zdir="x",
                        color=plt.cm.magma_r(
                            (self.data[self.z].iloc[i] / self.data[self.z].max())
                        ),
                    )
            else:
                legend_lines = []
                legend_labels = []

                for group, df in self.data.groupby(self.by):
                    for i in range(len(df)):
                        (line,) = self.ax.plot(
                            [df[self.y].iloc[i], df[self.y].iloc[i]],
                            [df[self.z].iloc[i], 0],
                            [df[self.x].iloc[i], df[self.x].iloc[i]],
                            zdir="x",
                            color=self.current_color,
                        )
                    legend_lines.append(line)
                    legend_labels.append(group)

                self._add_legend((legend_lines, legend_labels))

    def _get_annotations():
        pass


    def _add_annotations(
        self,
        ann_texts: list[list[str]],
        ann_xs: list[float],
        ann_ys: list[float],
        ann_colors: list[str],
        ann_zs: list[float] = None,
    ):
        for i, (text, x, y, color) in enumerate(zip(ann_texts, ann_xs, ann_ys, ann_colors)):
            if text is not nan and text != "" and text != "nan":
                if is_latex_formatted(text):
<<<<<<< HEAD
                    text = "\n".join(
                        [r"${}$".format(line) for line in text.split("\n")]
                    )
                self.ax.annotate(
                    text,
                    xy=(x, y),
                    xytext=(3, 0),
                    textcoords="offset points",
                    fontsize=self.annotation_font_size,
                    color=color,
                )

=======
                    # Wrap the text in '$' to indicate LaTeX math mode
                    text = "\n".join([r"${}$".format(line) for line in text.split("\n")])
                if not self.plot_3d:
                    fig.annotate(
                        text,
                        xy=(x, y),
                        xytext=(3, 0),
                        textcoords="offset points",
                        fontsize=self.annotation_font_size,
                        color=color,
                    )
                else:
                    fig.text(
                        x=x, 
                        y=y, 
                        z=ann_zs[i], 
                        s=text, 
                        fontsize=self.annotation_font_size,
                        color=color
                    )
>>>>>>> 8dd97bc1

class MATPLOTLIBScatterPlot(MATPLOTLIBPlot, ScatterPlot):
    """
    Class for assembling a matplotlib scatter plot
    """

    def __init__(self, data, **kwargs):
        super().__init__(data, **kwargs)
        if self.marker is None:
            self.marker = MarkerShapeGenerator(engine="MATPLOTLIB")

    @APPEND_PLOT_DOC
    def plot(self):
        """
        Plot a scatter plot
        """

        kwargs = dict(s=self.marker_size, edgecolors="none", cmap="magma_r", zorder=2)

        legend_lines = []
        legend_labels = []

        if self.by is None:
            use_color = self.current_color if self.z is None else self.data[self.z]
            scatter = self.ax.scatter(
                self.data[self.x], self.data[self.y], c=use_color, **kwargs
            )
        else:
            if self.z is not None:
                vmin, vmax = self.data[self.z].min(), self.data[self.z].max()
            for group, df in self.data.groupby(self.by):
                use_color = self.current_color if self.z is None else self.data[self.z]
                # Normalize colors if z is specified
                if self.z is not None:
                    normalize = plt.Normalize(vmin=vmin, vmax=vmax)
                    scatter = self.ax.scatter(
                        df[self.x],
                        df[self.y],
                        c=use_color,
                        norm=normalize,
                        marker=self.current_marker,
                        **kwargs,
                    )
                else:
                    scatter = self.ax.scatter(
                        df[self.x], df[self.y], c=use_color, **kwargs
                    )
                legend_lines.append(scatter)
                legend_labels.append(group)
            self._add_legend((legend_lines, legend_labels))


class MATPLOTLIB_MSPlot(BaseMSPlot, MATPLOTLIBPlot, ABC):

    def get_line_renderer(self, **kwargs) -> None:
        return MATPLOTLIBLinePlot(**kwargs)

    def get_vline_renderer(self, **kwargs) -> None:
        return MATPLOTLIBVLinePlot(**kwargs)

    def get_scatter_renderer(self, **kwargs) -> None:
        return MATPLOTLIBScatterPlot(**kwargs)

    def plot_x_axis_line(self, fig, line_color="#EEEEEE", line_width=1.5, opacity=1):
        fig.plot(fig.get_xlim(), [0, 0], color=line_color, linewidth=line_width, alpha=opacity)

    def _create_tooltips(self, entries, index=True):
        # No tooltips for MATPLOTLIB because it is not interactive
        return None, None


@APPEND_PLOT_DOC
class MATPLOTLIBChromatogramPlot(MATPLOTLIB_MSPlot, ChromatogramPlot):
    """
    Class for assembling a matplotlib extracted ion chromatogram plot
    """

    def _add_peak_boundaries(self, annotation_data):
        """
        Add peak boundaries to the plot.

        Args:
            annotation_data (DataFrame): The feature data containing the peak boundaries.

        Returns:
            None
        """
        super()._add_peak_boundaries(annotation_data)
        if self.by is not None and self.legend.show:
            legend = self.ax.get_legend()
            self.ax.add_artist(legend)

        color_gen = ColorGenerator(
            colormap=self.feature_config.colormap, n=annotation_data.shape[0]
        )

        legend_items = []
        legend_labels = []
        for idx, (_, feature) in enumerate(annotation_data.iterrows()):
            use_color = next(color_gen)
            left_vlne = self.ax.vlines(
                x=feature["leftWidth"],
                ymin=0,
                ymax=self.data[self.y].max(),
                lw=self.feature_config.line_width,
                color=use_color,
                ls=self.feature_config.line_type,
            )
            self.ax.vlines(
                x=feature["rightWidth"],
                ymin=0,
                ymax=self.data[self.y].max(),
                lw=self.feature_config.line_width,
                color=use_color,
                ls=self.feature_config.line_type,
            )
            legend_items.append(left_vlne)

            if "name" in annotation_data.columns:
                use_name = feature["name"]
            else:
                use_name = f"Feature {idx}"
            if "q_value" in annotation_data.columns:
                cur_legend_labels = f"{use_name} (q-value: {feature['q_value']:.4f})"
            else:
                cur_legend_labels = f"{use_name}"
            legend_labels.append(cur_legend_labels)

        if self.annotation_legend_config.show:
            matplotlibLegendLoc = LegendConfig._matplotlibLegendLocationMapper(
                self.annotation_legend_config.loc
            )
            self.ax.legend(
                legend_items,
                legend_labels,
                loc=matplotlibLegendLoc,
                title=self.annotation_legend_config.title,
                prop={"size": self.annotation_legend_config.fontsize},
                bbox_to_anchor=self.annotation_legend_config.bbox_to_anchor,
            )

        # since matplotlib is not interactive cannot implement the following methods
        def get_manual_bounding_box_coords(self):
            pass


class MATPLOTLIBMobilogramPlot(MATPLOTLIBChromatogramPlot, MobilogramPlot):
    """
    Class for assembling a matplotlib mobilogram plot
    """

    pass


@APPEND_PLOT_DOC
class MATPLOTLIBSpectrumPlot(MATPLOTLIB_MSPlot, SpectrumPlot):
    """
    Class for assembling a matplotlib spectrum plot
    """

    pass


class MATPLOTLIBPeakMapPlot(MATPLOTLIB_MSPlot, PeakMapPlot):
    """
    Class for assembling a matplotlib feature heatmap plot
    """

    # override creating figure because create a 2 by 2 figure
    def _create_figure(self):
        # Create a 2 by 2 figure and axis for marginal plots
        if self.add_marginals:
            if self.ax is not None:
                raise ValueError("Both fig and ax must None if add_marginals is True")
            self.fig, self.ax_grid = plt.subplots(
                2, 2, figsize=(self.width / 100, self.height / 100), dpi=200
            )
        else:
            super()._create_figure()

    def plot(self):
        """
        Create the plot
        """

        if self.add_marginals:
            self._create_figure()
            self.ax_grid[0, 0].remove()
            self.ax_grid[0, 0].axis("off")
            self.fig.set_size_inches(self.width / 100, self.height / 100)
            self.fig.subplots_adjust(wspace=0, hspace=0)

            self.create_main_plot_marginals(canvas=self.ax_grid[1, 1])
            self.create_x_axis_plot(canvas=self.ax_grid[0, 1])
            self.create_y_axis_plot(canvas=self.ax_grid[1, 0])

        else:
            return super().plot()

    def combine_plots(
        self, main_fig, x_fig, y_fig
    ):  # plots all plotted on same figure do not need to combine
        pass

    def create_x_axis_plot(self, canvas=None):
        ax = super().create_x_axis_plot(canvas=canvas)

        ax.set_title(None)
        ax.set_xlabel(None)
        ax.set_xticklabels([])
        ax.set_xticks([])
        ax.set_ylabel(self.zlabel)
        ax.yaxis.set_ticks_position("right")
        ax.yaxis.set_label_position("right")
        ax.yaxis.tick_right()
        ax.legend_ = None

    def create_y_axis_plot(self, canvas=None):
        # Note y_config is different so we cannot use the base class methods
        group_cols = [self.y]
        if self.by is not None:
            group_cols.append(self.by)

        y_data = self._integrate_data_along_dim(self.data, group_cols, self.z)

        if self.y_kind in ["chromatogram", "mobilogram"]:
            y_plot_obj = self.get_line_renderer(
                data=y_data,
                x=self.z,
                y=self.y,
                by=self.by,
                canvas=canvas,
                config=self.y_plot_config,
            )
        elif self.y_kind == "spectrum":
            y_plot_obj = self.get_vline_renderer(
                data=y_data,
                x=self.z,
                y=self.y,
                by=self.by,
                canvas=canvas,
                config=self.y_plot_config,
            )
        else:
            raise ValueError(f"Invalid y_kind: {self.y_kind}")
        ax = y_plot_obj.generate(None, None)

        # self.plot_x_axis_line()

        ax.set_xlim((0, y_data[self.z].max() + y_data[self.z].max() * 0.1))
        ax.invert_xaxis()
        ax.set_title(None)
        ax.set_xlabel(self.y_plot_config.xlabel)
        ax.set_ylabel(self.y_plot_config.ylabel)
        ax.set_ylim(ax.get_ylim())
        return ax

    def create_main_plot(self):
        if not self.plot_3d:
            scatterPlot = self.get_scatter_renderer(
                data=self.data,
                x=self.x,
                y=self.y,
                z=self.z,
                config=self._config,
            )
            self.ax = scatterPlot.generate(None, None)

            if self.annotation_data is not None:
                self._add_box_boundaries(self.annotation_data)

        else:
            vlinePlot = self.get_vline_renderer(
                data=self.data, x=self.x, y=self.y, config=self._config
            )
<<<<<<< HEAD
            self.ax = vlinePlot.generate(None, None)
=======
            if self.annotation_data is not None:
                a_x, a_y, a_z, a_t, a_c = self._compute_3D_annotations(
                    self.annotation_data, x, y, z
                )
                vlinePlot._add_annotations(
                    self.fig, a_t, a_x, a_y, a_c, a_z
                )
>>>>>>> 8dd97bc1

        return self.ax

    def create_main_plot_marginals(self, canvas=None):
        scatterPlot = self.get_scatter_renderer(
            data=self.data,
            x=self.x,
            y=self.y,
            z=self.z,
            by=self.by,
            canvas=canvas,
            config=self._config,
        )
        ax = scatterPlot.generate(None, None)

        ax.set_title(None)
        ax.set_xlabel(self.xlabel)
        ax.set_ylabel(None)
        ax.set_yticklabels([])
        ax.set_yticks([])
        ax.legend_ = None

    def _add_box_boundaries(self, annotation_data):
        if self.by is not None:
            legend = self.ax.get_legend()
            self.ax.add_artist(legend)

        color_gen = ColorGenerator(
            colormap=self.feature_config.colormap, n=annotation_data.shape[0]
        )
        legend_items = []

        for idx, (_, feature) in enumerate(annotation_data.iterrows()):
            x0 = feature[self.annotation_x_lb]
            x1 = feature[self.annotation_x_ub]
            y0 = feature[self.annotation_y_lb]
            y1 = feature[self.annotation_y_ub]

            # Calculate center points and dimensions
            width = abs(x1 - x0)
            height = abs(y1 - y0)

            if self.annotation_colors in feature:
                color = feature[self.annotation_colors]
            else:
                color = next(color_gen)
            custom_lines = Rectangle(
                (x0, y0),
                width,
                height,
                fill=False,
                edgecolor=color,
                linestyle=self.feature_config.line_type,
                linewidth=self.feature_config.line_width,
                zorder=5
            )
            self.ax.add_patch(custom_lines)

            if self.annotation_names in feature:
                use_name = feature[self.annotation_names]
            else:
                use_name = f"Feature {idx}"
            if "q_value" in annotation_data.columns:
                legend_labels = f"{use_name} (q-value: {feature['q_value']:.4f})"
            else:
                legend_labels = f"{use_name}"

        # Add legend
        if self.feature_config.legend.show:
            matplotlibLegendLoc = LegendConfig._matplotlibLegendLocationMapper(
                self.feature_config.legend.loc
            )
            self.ax.legend(
                [custom_lines],
                [legend_labels],
                loc=matplotlibLegendLoc,
                title=self.feature_config.legend.title,
                prop={"size": self.feature_config.legend.fontsize},
                bbox_to_anchor=self.feature_config.legend.bbox_to_anchor,
            )

    # since matplotlib is not interactive cannot implement the following methods
    def get_manual_bounding_box_coords(self):
        pass<|MERGE_RESOLUTION|>--- conflicted
+++ resolved
@@ -244,14 +244,7 @@
         """
         Show the plot.
         """
-<<<<<<< HEAD
         self.ax.get_figure().tight_layout()
-=======
-        if isinstance(self.fig, Axes):
-            self.fig.get_figure()
-        else:
-            self.superFig
->>>>>>> 8dd97bc1
         plt.show()
 
     def _add_annotations(
@@ -293,17 +286,8 @@
             )
 
         else:
-<<<<<<< HEAD
-            for group, df in self.data.groupby(self.by):
+            for group, df in self.data.groupby(self.by, sort=False):
                 (line,) = self.ax.plot(df[self.x], df[self.y], color=self.current_color)
-=======
-            for group, df in data.groupby(by, sort=False):
-                (line,) = ax.plot(
-                    df[x],
-                    df[y],
-                    color=color_gen if isinstance(color_gen, str) else next(color_gen),
-                )
->>>>>>> 8dd97bc1
                 legend_lines.append(line)
                 legend_labels.append(group)
             self._add_legend((legend_lines, legend_labels))
@@ -379,7 +363,6 @@
     def _get_annotations():
         pass
 
-
     def _add_annotations(
         self,
         ann_texts: list[list[str]],
@@ -388,27 +371,17 @@
         ann_colors: list[str],
         ann_zs: list[float] = None,
     ):
-        for i, (text, x, y, color) in enumerate(zip(ann_texts, ann_xs, ann_ys, ann_colors)):
+        for i, (text, x, y, color) in enumerate(
+            zip(ann_texts, ann_xs, ann_ys, ann_colors)
+        ):
             if text is not nan and text != "" and text != "nan":
                 if is_latex_formatted(text):
-<<<<<<< HEAD
+                    # Wrap the text in '$' to indicate LaTeX math mode
                     text = "\n".join(
                         [r"${}$".format(line) for line in text.split("\n")]
                     )
-                self.ax.annotate(
-                    text,
-                    xy=(x, y),
-                    xytext=(3, 0),
-                    textcoords="offset points",
-                    fontsize=self.annotation_font_size,
-                    color=color,
-                )
-
-=======
-                    # Wrap the text in '$' to indicate LaTeX math mode
-                    text = "\n".join([r"${}$".format(line) for line in text.split("\n")])
                 if not self.plot_3d:
-                    fig.annotate(
+                    self.ax.annotate(
                         text,
                         xy=(x, y),
                         xytext=(3, 0),
@@ -417,15 +390,15 @@
                         color=color,
                     )
                 else:
-                    fig.text(
-                        x=x, 
-                        y=y, 
-                        z=ann_zs[i], 
-                        s=text, 
+                    self.ax.text(
+                        x=x,
+                        y=y,
+                        z=ann_zs[i],
+                        s=text,
                         fontsize=self.annotation_font_size,
-                        color=color
+                        color=color,
                     )
->>>>>>> 8dd97bc1
+
 
 class MATPLOTLIBScatterPlot(MATPLOTLIBPlot, ScatterPlot):
     """
@@ -490,7 +463,13 @@
         return MATPLOTLIBScatterPlot(**kwargs)
 
     def plot_x_axis_line(self, fig, line_color="#EEEEEE", line_width=1.5, opacity=1):
-        fig.plot(fig.get_xlim(), [0, 0], color=line_color, linewidth=line_width, alpha=opacity)
+        fig.plot(
+            fig.get_xlim(),
+            [0, 0],
+            color=line_color,
+            linewidth=line_width,
+            alpha=opacity,
+        )
 
     def _create_tooltips(self, entries, index=True):
         # No tooltips for MATPLOTLIB because it is not interactive
@@ -701,17 +680,7 @@
             vlinePlot = self.get_vline_renderer(
                 data=self.data, x=self.x, y=self.y, config=self._config
             )
-<<<<<<< HEAD
             self.ax = vlinePlot.generate(None, None)
-=======
-            if self.annotation_data is not None:
-                a_x, a_y, a_z, a_t, a_c = self._compute_3D_annotations(
-                    self.annotation_data, x, y, z
-                )
-                vlinePlot._add_annotations(
-                    self.fig, a_t, a_x, a_y, a_c, a_z
-                )
->>>>>>> 8dd97bc1
 
         return self.ax
 
@@ -766,7 +735,7 @@
                 edgecolor=color,
                 linestyle=self.feature_config.line_type,
                 linewidth=self.feature_config.line_width,
-                zorder=5
+                zorder=5,
             )
             self.ax.add_patch(custom_lines)
 
