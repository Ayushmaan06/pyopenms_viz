from __future__ import annotations

from abc import ABC

from typing import List, Tuple, Union

import plotly.graph_objects as go
from plotly.graph_objs import Figure
from plotly.subplots import make_subplots

from pandas.core.frame import DataFrame

from numpy import column_stack, log, nan

from .._core import (
    BasePlot,
    LinePlot,
    VLinePlot,
    ScatterPlot,
    BaseMSPlot,
    ChromatogramPlot,
    MobilogramPlot,
    SpectrumPlot,
    PeakMapPlot,
    APPEND_PLOT_DOC,
)

from .._config import bokeh_line_dash_mapper
from .._misc import ColorGenerator, MarkerShapeGenerator, is_latex_formatted
from ..constants import PEAK_BOUNDARY_ICON, FEATURE_BOUNDARY_ICON


class PLOTLYPlot(BasePlot, ABC):
    """
    Base class for assembling a Ploty plot
    """

    @property
    def _interactive(self) -> bool:
        return True

    def _load_extension(self):
        """
        Tries to load the plotly extensions, if not throw an import error
        """
        try:
            import plotly.graph_objects
        except ImportError:
            raise ImportError(
                f"plotly is not installed. Please install using `pip install plotly` to use this plotting library in pyopenms-viz"
            )

    def _create_figure(self):
        """
        Create a new figure, if a figure is not supplied
        """
<<<<<<< HEAD
        fig = go.Figure()
        fig.update_layout(
            title=self.title,
            xaxis_title=self.xlabel,
            yaxis_title=self.ylabel,
            width=self.width,
            height=self.height,
            template="simple_white",
            dragmode="select",
        )
        return fig
=======
        if self.fig is None:
            self.fig = go.Figure()
            self.fig.update_layout(
                title=self.title,
                xaxis_title=self.xlabel,
                yaxis_title=self.ylabel,
                width=self.width,
                height=self.height,
                template="simple_white",
                dragmode="select",
            )
>>>>>>> 0a12419a

    def _update_plot_aes(self, fig, **kwargs) -> None:
        """
        Update the plot aesthetics.
        """
        fig.update_layout(
            legend_title=self.legend_config.title,
            legend_font_size=self.legend_config.fontsize,
            showlegend=self.legend_config.show,
        )
        # Update to look similar to Bokeh theme
        # Customize the layout
        fig.update_layout(
            plot_bgcolor="#FFFFFF",  # Set the plot background color
            font_family="Helvetica",  # Set the font family
            # font_size=12,  # Set the font size
            title_font_family="Helvetica",  # Set the title font family
            title_font_size=self.title_font_size,  # Set the title font size
            xaxis_title_font_family="Helvetica",  # Set the x-axis title font family
            xaxis_title_font_size=self.xaxis_label_font_size,  # Set the x-axis title font size
            yaxis_title_font_family="Helvetica",  # Set the y-axis title font family
            yaxis_title_font_size=self.yaxis_label_font_size,  # Set the y-axis title font size
            xaxis_gridcolor="#CCCCCC",  # Set the x-axis grid color
            yaxis_gridcolor="#CCCCCC",  # Set the y-axis grid color
            xaxis_tickfont_size=self.xaxis_tick_font_size,  # Set the x-axis tick font size
            xaxis_tickfont_family="Helvetica",  # Set the x-axis tick font family
            yaxis_tickfont_size=self.yaxis_tick_font_size,  # Set the y-axis tick font size
            yaxis_tickfont_family="Helvetica",  # Set the y-axis tick font family
            legend_font_family="Helvetica",  # Set the legend font family
        )

        # Add x-axis grid lines and ticks
        fig.update_xaxes(
            showgrid=self.grid,  # Add x-axis grid lines
            showline=True,
            linewidth=1,
            linecolor="black",
            ticks="outside",  # Add x-axis ticks outside the plot area
            tickwidth=1,  # Set the width of x-axis ticks
            tickcolor="black",  # Set the color of x-axis ticks
        )

        # Add y-axis grid lines and ticks
        fig.update_yaxes(
            showgrid=self.grid,  # Add y-axis grid lines
            showline=True,
            linewidth=1,
            linecolor="black",
            tickwidth=1,  # Set the width of y-axis ticks
            tickcolor="black",  # Set the color of y-axis ticks
        )

    def _add_legend(self, fig, legend):
        pass

    def _add_tooltips(self, fig, tooltips, custom_hover_data=None):
        # In case figure is constructed of multiple traces (e.g. one trace per MS peak) add annotation for each point in trace
        if len(fig.data) > 1:
            for i in range(len(fig.data)):
                fig.data[i].update(
                    hovertemplate=tooltips,
                    customdata=[custom_hover_data[i, :]] * len(fig.data[i].x),
                )
            return
        fig.update_traces(hovertemplate=tooltips, customdata=custom_hover_data)

    def _add_bounding_box_drawer(self, fig, **kwargs):
        fig.update_layout(
            modebar_add=["drawrect", "eraseshape"],
            newshape=dict(
                showlegend=True,
                label=dict(
                    texttemplate="x0: %{x0:.2f} | x1: %{x1:.2f}<br>y0: %{y0:.2f} | y1: %{y1:.2f}",
                    textposition="top left",
                ),
                line_color="#F02D1A",
                fillcolor=None,
                line=dict(
                    dash="dash",
                ),
                opacity=0.5,
            ),
        )

    def _add_bounding_vertical_drawer(self, fig):
        # Note: self.label_suffix must be defined
        self.label_suffix = self.x  ### NOTE: not sure if this is correct behavior

        fig.add_trace(go.Scatter(x=[], y=[], mode="lines"))
        fig.update_layout(
            modebar_add=["drawrect", "eraseshape"],
            newshape=dict(
                showlegend=True,
                label=dict(
                    texttemplate=self.label_suffix
                    + "_0: %{x0:.2f} | "
                    + self.label_suffix
                    + "_1: %{x1:.2f}",
                    textposition="top left",
                ),
                line_color="#F02D1A",
                fillcolor=None,
                line=dict(
                    dash="dash",
                ),
                drawdirection="vertical",
                opacity=0.5,
            ),
        )

    def _modify_x_range(
        self,
        fig,
        x_range: Tuple[float, float] | None = None,
        padding: Tuple[float, float] | None = None,
    ):
        start, end = x_range
        if padding is not None:
            start = start - (start * padding[0])
            end = end + (end * padding[1])
        fig.update_xaxes(range=[start, end])

    def _modify_y_range(
        self,
        fig,
        y_range: Tuple[float, float] | None = None,
        padding: Tuple[float, float] | None = None,
    ):
        start, end = y_range
        if padding is not None:
            start = start - (start * padding[0])
            end = end + (end * padding[1])
        fig.update_yaxes(range=[start, end])

<<<<<<< HEAD
    def show(self, fig):
        fig.show()
=======
    def show_default(self, **kwargs):
        self.fig.show(**kwargs)
>>>>>>> 0a12419a

    def show_sphinx(self):
        return self.fig


class PLOTLYLinePlot(PLOTLYPlot, LinePlot):
    """
    Class for assembling a set of line plots in plotly
    """

    @APPEND_PLOT_DOC
    def plot(  # type: ignore[override]
        self,
        fig,
<<<<<<< HEAD
=======
        data: DataFrame,
        x: Union[str, int],
        y: Union[str, int],
        by: str | None = None,
        plot_3d=False,
        **kwargs,
>>>>>>> 0a12419a
    ) -> Tuple[Figure, "Legend"]:  # note legend is always none for consistency

        traces = []
        if self.by is None:
            trace = go.Scatter(
<<<<<<< HEAD
                x=self.data[self.x],
                y=self.data[self.y],
                mode="lines",
                line=dict(color=self.current_color),
=======
                x=data[x],
                y=data[y],
                mode="lines",
                line=dict(
                    color=color_gen if isinstance(color_gen, str) else next(color_gen)
                ),
>>>>>>> 0a12419a
            )
            traces.append(trace)
        else:
            for group, df in self.data.groupby(self.by):
                trace = go.Scatter(
                    x=df[self.x],
                    y=df[self.y],
                    mode="lines",
                    name=group,
<<<<<<< HEAD
                    line=dict(color=self.current_color),
=======
                    line=dict(
                        color=(
                            color_gen if isinstance(color_gen, str) else next(color_gen)
                        )
                    ),
>>>>>>> 0a12419a
                )
                traces.append(trace)

        fig.add_traces(data=traces)
        return fig, None


class PLOTLYVLinePlot(PLOTLYPlot, VLinePlot):

    @APPEND_PLOT_DOC
<<<<<<< HEAD
    def plot(self, fig) -> Tuple[Figure, "Legend"]:
=======
    def plot(
        cls, fig, data, x, y, by=None, plot_3d=False, **kwargs
    ) -> Tuple[Figure, "Legend"]:
        color_gen = kwargs.pop("line_color", None)
        if color_gen is None:
            color_gen = ColorGenerator()
>>>>>>> 0a12419a

        if not self.plot_3d:
            traces = []
            if self.by is None:
                for _, row in self.data.iterrows():
                    if self.direction == "horizontal":
                        x_data = [0, row[self.x]]
                        y_data = [row[self.y]] * 2
                    else:
<<<<<<< HEAD
                        x_data = [row[self.x]] * 2
                        y_data = [0, row[self.y]]
=======
                        x_data = [row[x]] * 2
                        y_data = [0, row[y]]
>>>>>>> 0a12419a

                    trace = go.Scattergl(
                        x=x_data,
                        y=y_data,
                        mode="lines",
                        name="",
                        showlegend=False,
                        line=dict(color=self.current_color),
                    )
                    traces.append(trace)
            else:
                show_legend = self.legend_config.show
                for group, df in self.data.groupby(self.by):
                    for _, row in df.iterrows():
                        if self.direction == "horizontal":
                            x_data = [0, row[self.x]]
                            y_data = [row[self.y]] * 2
                        else:
<<<<<<< HEAD
                            x_data = [row[self.x]] * 2
                            y_data = [0, row[self.y]]

=======
                            x_data = [row[x]] * 2
                            y_data = [0, row[y]]

                        line_color = next(color_gen)
>>>>>>> 0a12419a
                        trace = go.Scattergl(
                            x=x_data,
                            y=y_data,
                            mode="lines",
                            name=group,
                            legendgroup=group,
                            showlegend=show_legend,
                            line=dict(color=self.current_color),
                        )
                        show_legend = False  # only show the legend for one trace
                        traces.append(trace)

            fig.add_traces(data=traces)
        else:
<<<<<<< HEAD
            if self.by is None:
=======
            if "z" in kwargs:
                z = kwargs.pop("z")
            xlabel = kwargs.pop("xlabel", "X")
            ylabel = kwargs.pop("ylabel", "Y")
            zlabel = kwargs.pop("zlabel", "Z")
            if by is None:
>>>>>>> 0a12419a
                x_vert = []
                y_vert = []
                z_vert = []
                z_min = self.data[self.z].min()
                z_max = self.data[self.z].max()
                for x_val, y_val, z_val in zip(
                    self.data[self.x], self.data[self.y], self.data[self.z]
                ):
                    for i in range(2):
                        x_vert.append(x_val)
                        y_vert.append(y_val)
                        if i == 0:
                            z_vert.append(0)
                        else:
                            z_vert.append(z_val)
                    x_vert.append(None)
                    y_vert.append(None)
                    z_vert.append(None)

                fig.add_trace(
                    go.Scatter3d(
                        x=x_vert,
                        y=y_vert,
                        z=z_vert,
                        mode="lines",
                        line=dict(
                            width=5,
                            color=[z if z is not None else 0 for z in z_vert],
                            colorscale="magma_r",
                            cmin=z_min,
                            cmax=z_max,
<<<<<<< HEAD
=======
                            #   colorbar=dict(
                            # title=zlabel,
                            # titleside="right",
                            # titlefont=dict(
                            #     size=14,
                            #     family="Arial"
                            # ))
>>>>>>> 0a12419a
                        ),
                        name="",
                        showlegend=False,
                    )
                )
            else:
                for group, df in self.data.groupby(self.by):
                    # Transform to vertical line data with no connections
                    x_vert = []
                    y_vert = []
                    z_vert = []
                    for (
                        x_val,
                        y_val,
                        z_val,
<<<<<<< HEAD
                    ) in zip(df[self.x], df[self.y], df[self.z]):
=======
                    ) in zip(df[x], df[y], df[z]):
>>>>>>> 0a12419a
                        for i in range(2):
                            x_vert.append(x_val)
                            y_vert.append(y_val)
                            if i == 0:
                                z_vert.append(0)
                            else:
                                z_vert.append(z_val)
                        x_vert.append(None)
                        y_vert.append(None)
                        z_vert.append(None)

                    fig.add_trace(
                        go.Scatter3d(
                            x=x_vert,
                            y=y_vert,
                            z=z_vert,
                            mode="lines",
<<<<<<< HEAD
                            line=dict(width=5, color=self.current_color),
=======
                            line=dict(width=5, color=use_color),
>>>>>>> 0a12419a
                            name=group,
                            legendgroup=group,
                        )
                    )

            # Add gridlines
            fig.update_layout(
                scene=dict(
                    xaxis=dict(
                        title=self.xlabel,
                        nticks=4,
                        gridcolor="rgb(255, 255, 255)",
                        zerolinecolor="rgb(255, 255, 255)",
                    ),
                    yaxis=dict(
                        title=self.ylabel,
                        nticks=4,
                        gridcolor="rgb(255, 255, 255)",
                        zerolinecolor="rgb(255, 255, 255)",
                    ),
                    zaxis=dict(
                        title=self.zlabel,
                        nticks=4,
                        gridcolor="rgb(255, 255, 255)",
                        zerolinecolor="rgb(255, 255, 255)",
                    ),
                )
            )

            camera = dict(
                up=dict(x=0, y=0, z=1),
                center=dict(x=0, y=0, z=0),
                eye=dict(x=1.25, y=1.8, z=1.25),
            )
            fig.update_layout(scene_camera=camera)

        return fig, None

    def _add_annotations(
        self,
        fig,
        ann_texts: list[str],
        ann_xs: list[float],
        ann_ys: list[float],
        ann_colors: list[str],
    ):
        annotations = []
        for text, x, y, color in zip(ann_texts, ann_xs, ann_ys, ann_colors):
            if text is not nan and text != "" and text != "nan":
                # Check if the text contains LaTeX-style expressions
                if is_latex_formatted(text):
                    # Wrap the text in '$' to indicate LaTeX math mode
                    text = r'${}$'.format(text)
                annotation = go.layout.Annotation(
                    text=text.replace("\n", "<br>"),
                    x=x,
                    y=y,
                    showarrow=False,
                    xanchor="left",
                    font=dict(
                        family="Open Sans Mono, monospace",
                        size=self.annotation_font_size,
                        color=color,
                    ),
                )
                annotations.append(annotation)

        for annotation in annotations:
            fig.add_annotation(annotation)
        return fig


class PLOTLYScatterPlot(PLOTLYPlot, ScatterPlot):

    def __post_init__(self):
        super().__post_init__()
        if self.marker is None:
            self.marker = MarkerShapeGenerator(engine="PLOTLY")

    @APPEND_PLOT_DOC
<<<<<<< HEAD
    def plot(self, fig) -> Tuple[Figure, "Legend"]:

        marker_dict = dict()
=======
    def plot(
        cls, fig, data, x, y, by=None, plot_3d=False, **kwargs
    ) -> Tuple[Figure, "Legend"]:
        color_gen = kwargs.pop("line_color", None)
        if color_gen is None:
            color_gen = ColorGenerator()
        marker_gen = kwargs.pop("marker_gen", None)
        if marker_gen is None:
            marker_gen = MarkerShapeGenerator(engine="PLOTLY")
        marker_dict = kwargs.pop("marker", dict())
        marker_size = kwargs.pop("marker_size", 10)
>>>>>>> 0a12419a
        # Check for z-dimension and plot heatmap
        # Plotting heatmaps with z dimension overwrites marker_dict.
        if self.z:
            # Default values for heatmap
            heatmap_defaults = dict(
                color=self.data[self.z],
                colorscale="Inferno_r",
                showscale=False,
                size=self.marker_size,
                opacity=0.8,
                cmin=self.data[self.z].min(),
                cmax=self.data[self.z].max(),
            )
            # If no marker_dict was in kwargs, use default for heatmaps
            if self.marker is None:
                marker_dict = heatmap_defaults
            # Else update existing marker dict with default values if key is missing
            else:
                for k, v in heatmap_defaults.items():
                    if k not in marker_dict.keys():
                        marker_dict[k] = v

        marker_dict = {}
        marker_dict["color"] = self.data[self.z] if self.z else self.current_color
        traces = []
        if self.by is None:
            print(self.marker)
            marker_dict["symbol"] = self.current_marker
            trace = go.Scattergl(
<<<<<<< HEAD
                x=self.data[self.x],
                y=self.data[self.y],
=======
                x=data[x],
                y=data[y],
>>>>>>> 0a12419a
                mode="markers",
                marker=marker_dict,
                showlegend=False,
            )
            traces.append(trace)
        else:
            for group, df in self.data.groupby(self.by):
                if self.z is not None:
                    marker_dict["color"] = self.df[self.z]
                trace = go.Scatter(
                    x=df[self.x],
                    y=df[self.y],
                    mode="markers",
                    name=group,
                    marker=dict(symbol=self.current_marker, color=self.current_color),
                )
                traces.append(trace)

        fig.add_traces(data=traces)
        return fig, None


class PLOTLY_MSPlot(BaseMSPlot, PLOTLYPlot, ABC):

    def get_line_renderer(self, **kwargs) -> None:
        return PLOTLYLinePlot(**kwargs)

    def get_vline_renderer(self, **kwargs) -> None:
        return PLOTLYVLinePlot(**kwargs)

    def get_scatter_renderer(self, **kwargs) -> None:
        return PLOTLYScatterPlot(**kwargs)

    def plot_x_axis_line(self, fig):
        fig.add_hline(y=0, line_color="black", line=dict(width=1))

    def _create_tooltips(self, entries, index=True):
        custom_hover_data = []
        # Add data from index if required
        if index:
            custom_hover_data.append(self.data.index)
        # Get the rest of the columns
        custom_hover_data += [self.data[col] for col in entries.values()]

        tooltips = []
        # Add tooltip text for index if required
        if index:
            tooltips.append("index: %{customdata[0]}")

        custom_hover_data_index = 1 if index else 0

        for key in entries.keys():
            tooltips.append(
                f"{key}" + ": %{customdata[" + str(custom_hover_data_index) + "]}"
            )
            custom_hover_data_index += 1

        return "<br>".join(tooltips), column_stack(custom_hover_data)


class PLOTLYChromatogramPlot(PLOTLY_MSPlot, ChromatogramPlot):

    def _add_peak_boundaries(self, fig, annotation_data):
        color_gen = ColorGenerator(
            colormap=self.annotation_colormap, n=annotation_data.shape[0]
        )
        for idx, (_, feature) in enumerate(annotation_data.iterrows()):
            if "q_value" in annotation_data.columns:
                legend_label = f"Feature {idx} (q-value: {feature['q_value']:.4f})"
            else:
                legend_label = f"Feature {idx}"
            fig.add_trace(
                go.Scatter(
                    mode="lines",
                    x=[
                        feature["leftWidth"],
                        feature["leftWidth"],
                        feature["rightWidth"],
                        feature["rightWidth"],
                    ],
                    y=[feature["apexIntensity"], 0, 0, feature["apexIntensity"]],
                    opacity=0.5,
                    line=dict(
                        color=next(color_gen),
                        dash=bokeh_line_dash_mapper(
                            self.plot_config.annotation_line_type, "plotly"
                        ),
                        width=self.plot_config.annotation_line_width,
                    ),
                    name=legend_label,
                )
            )

    def get_manual_bounding_box_coords(self, arg):
        # TODO: Implement this method, plotly doesn't have a direct easy way of extracting the relayout events. Would need to implement / add a dash dependency to add a callback to extract the relayout events
        pass


class PLOTLYMobilogramPlot(PLOTLYChromatogramPlot, MobilogramPlot):
    pass


class PLOTLYSpectrumPlot(PLOTLY_MSPlot, SpectrumPlot):
    def _prepare_data(
        self, spectrum: DataFrame, x: str, y: str, reference_spectrum: DataFrame | None
    ) -> Tuple[List]:
        spectrum, reference_spectrum = super()._prepare_data(
            spectrum, x, y, reference_spectrum
        )

        if reference_spectrum is not None:
            # add a "ref" label to legend elements, useful when for plotly because reference elements and base elements are in the same legend
            if self.by is not None:
                reference_spectrum[self.by] = reference_spectrum[self.by] + " (ref)"

        return spectrum, reference_spectrum


class PLOTLYPeakMapPlot(PLOTLY_MSPlot, PeakMapPlot):

    def create_main_plot(self):
        if not self.plot_3d:
            scatterPlot = self.get_scatter_renderer(
                data=self.data, x=self.x, y=self.y, z=self.z
            )
            fig = scatterPlot.generate(None, None)

<<<<<<< HEAD
            if self.z is not None:
                tooltips, custom_hover_data = self._create_tooltips(
                    {self.xlabel: self.x, self.ylabel: self.y, self.zlabel: self.z}
                )
            else:
                tooltips, custom_hover_data = self._create_tooltips(
                    {self.xlabel: self.x, self.ylabel: self.y}
=======
            if z is not None:
                tooltips, custom_hover_data = self._create_tooltips(
                    {self.xlabel: x, self.ylabel: y, self.zlabel: z}
                )
            else:
                tooltips, custom_hover_data = self._create_tooltips(
                    {self.xlabel: x, self.ylabel: y}
>>>>>>> 0a12419a
                )

            self._add_tooltips(fig, tooltips, custom_hover_data=custom_hover_data)

            if self.annotation_data is not None:
                self._add_box_boundaries(fig, self.annotation_data)
            return fig
        else:
<<<<<<< HEAD
            vlinePlot = self.get_vline_renderer(data=self.data, x=self.x, y=self.y)
            return vlinePlot.generate(None, None)
=======
            vlinePlot = self.get_vline_renderer(self.data, x, y, **class_kwargs)
            self.fig = vlinePlot.generate(
                z=z,
                xlabel=self.xlabel,
                ylabel=self.ylabel,
                zlabel=self.zlabel,
                **other_kwargs,
            )
>>>>>>> 0a12419a

            # TODO: Custom tooltips currently not working as expected for 3D plot, it has it's own tooltip that works out of the box, but with set x, y, z name to value
            # tooltips, custom_hover_data = self._create_tooltips({self.xlabel: x, self.ylabel: y, self.zlabel: z})
            # self._add_tooltips(fig, tooltips, custom_hover_data=custom_hover_data

    def create_x_axis_plot(self) -> "figure":
        x_fig = super().create_x_axis_plot()
        x_fig.update_xaxes(visible=False)

        return x_fig

<<<<<<< HEAD
    def create_y_axis_plot(self, main_fig) -> "figure":
        y_fig = super().create_y_axis_plot(main_fig)
        y_fig.update_xaxes(range=[0, self.data[self.z].max()])
        y_fig.update_yaxes(range=[self.data[self.y].min(), self.data[self.y].max()])
        y_fig.update_layout(
            xaxis_title=self.y_plot_config.xlabel, yaxis_title=self.y_plot_config.ylabel
        )
=======
    def create_y_axis_plot(self, y, z, class_kwargs) -> "figure":
        y_fig = super().create_y_axis_plot(y, z, class_kwargs)
        y_fig.update_xaxes(range=[0, self.data[z].max()])
        y_fig.update_yaxes(range=[self.data[y].min(), self.data[y].max()])
        y_fig.update_layout(xaxis_title=self.ylabel, yaxis_title=self.zlabel)
>>>>>>> 0a12419a

        return y_fig

    def combine_plots(self, main_fig, x_fig, y_fig):
        #############
        ##  Combine Plots

        # Create a figure with subplots
        fig_m = make_subplots(
            rows=2,
            cols=2,
            shared_xaxes=True,
            shared_yaxes=True,
            vertical_spacing=0,
            horizontal_spacing=0,
            subplot_titles=(
                None,
                f"Integrated {self.xlabel}",
                f"Integrated {self.ylabel}",
                None,
            ),
            specs=[
                [{}, {"type": "xy", "rowspan": 1, "secondary_y": True}],
                [
                    {"type": "xy", "rowspan": 1, "secondary_y": False},
                    {"type": "xy", "rowspan": 1, "secondary_y": False},
                ],
            ],
        )

        # Add the heatmap to the first row
        for trace in main_fig.data:
            trace.showlegend = False
            trace.legendgroup = trace.name
            fig_m.add_trace(trace, row=2, col=2, secondary_y=False)

        # Update the heatmao layout
        fig_m.update_layout(main_fig.layout)
        fig_m.update_yaxes(row=2, col=2, secondary_y=False)

        # Add the x-axis plot to the second row
        for trace in x_fig.data:
            trace.legendgroup = trace.name
            fig_m.add_trace(trace, row=1, col=2, secondary_y=True)

        # Update the XIC layout
        fig_m.update_layout(x_fig.layout)

        # Make the y-axis of fig_xic independent
        fig_m.update_yaxes(overwrite=True, row=1, col=2, secondary_y=True)

        # Manually adjust the domain of secondary y-axis to only span the first row of the subplot
        fig_m["layout"]["yaxis3"]["domain"] = [0.5, 1.0]

        # Add the XIM plot to the second row
        for trace in y_fig.data:
            trace.showlegend = False
            trace.legendgroup = trace.name
            fig_m.add_trace(trace, row=2, col=1)

        # Update the XIM layout
        fig_m.update_layout(y_fig.layout)

        # Make the x-axis of fig_xim independent
        fig_m.update_xaxes(overwrite=True, row=2, col=1)

        # Reverse the x-axis range for the XIM subplot
        fig_m.update_xaxes(autorange="reversed", row=2, col=1)

        # Update xaxis properties
        fig_m.update_xaxes(title_text=self.xlabel, row=2, col=2)
        fig_m.update_xaxes(title_text=self.zlabel, row=2, col=1)

        # Update yaxis properties
        fig_m.update_yaxes(title_text=self.zlabel, row=1, col=2)
        fig_m.update_yaxes(title_text=self.ylabel, row=2, col=1)

        # Remove axes for first quadrant
        fig_m.update_xaxes(visible=False, row=1, col=1)
        fig_m.update_yaxes(visible=False, row=1, col=1)

        # Update the layout
        fig_m.update_layout(height=self.height, width=self.width, title=self.title)

        # change subplot axes font size
        # each plot title is treated as an annotation
        fig_m.for_each_annotation(
            lambda annotation: annotation.update(font=dict(size=self.title_font_size))
        )
        fig_m.for_each_xaxis(
            lambda axis: axis.title.update(font=dict(size=self.xaxis_label_font_size))
        )
        fig_m.for_each_yaxis(
            lambda axis: axis.title.update(font=dict(size=self.yaxis_label_font_size))
        )
        fig_m.for_each_xaxis(
            lambda axis: axis.tickfont.update(size=self.xaxis_tick_font_size)
        )
        fig_m.for_each_yaxis(
            lambda axis: axis.tickfont.update(size=self.yaxis_tick_font_size)
        )

<<<<<<< HEAD
        self._update_plot_aes(fig_m)
        return fig_m

    def _add_box_boundaries(self, fig, annotation_data):
=======
        # Overwrite the figure with the new grid figure
        self.fig = fig_m

        self._update_plot_aes(self.fig)

    def _add_box_boundaries(self, annotation_data, **kwargs):
>>>>>>> 0a12419a
        color_gen = ColorGenerator(
            colormap=self.feature_config.colormap, n=annotation_data.shape[0]
        )
        for idx, (_, feature) in enumerate(annotation_data.iterrows()):
            x0 = feature["leftWidth"]
            x1 = feature["rightWidth"]
            y0 = feature["IM_leftWidth"]
            y1 = feature["IM_rightWidth"]

            color = next(color_gen)

            if "name" in annotation_data.columns:
                use_name = feature["name"]
            else:
                use_name = f"Feature {idx}"
            if "q_value" in annotation_data.columns:
                legend_label = f"{use_name} (q-value: {feature['q_value']:.4f})"
            else:
                legend_label = f"{use_name}"
            fig.add_trace(
                go.Scatter(
                    x=[
                        x0,
                        x1,
                        x1,
                        x0,
                        x0,
                    ],  # Start and end at the same point to close the shape
                    y=[y0, y0, y1, y1, y0],
                    mode="lines",
                    fill="none",
                    opacity=0.5,
                    line=dict(
                        color=color,
                        width=self.feature_config.line_width,
                        dash=bokeh_line_dash_mapper(
                            self.feature_config.line_type, "plotly"
                        ),
                    ),
                    name=legend_label,
                )
            )<|MERGE_RESOLUTION|>--- conflicted
+++ resolved
@@ -54,7 +54,6 @@
         """
         Create a new figure, if a figure is not supplied
         """
-<<<<<<< HEAD
         fig = go.Figure()
         fig.update_layout(
             title=self.title,
@@ -66,19 +65,6 @@
             dragmode="select",
         )
         return fig
-=======
-        if self.fig is None:
-            self.fig = go.Figure()
-            self.fig.update_layout(
-                title=self.title,
-                xaxis_title=self.xlabel,
-                yaxis_title=self.ylabel,
-                width=self.width,
-                height=self.height,
-                template="simple_white",
-                dragmode="select",
-            )
->>>>>>> 0a12419a
 
     def _update_plot_aes(self, fig, **kwargs) -> None:
         """
@@ -213,13 +199,8 @@
             end = end + (end * padding[1])
         fig.update_yaxes(range=[start, end])
 
-<<<<<<< HEAD
-    def show(self, fig):
+    def show_default(self, fig):
         fig.show()
-=======
-    def show_default(self, **kwargs):
-        self.fig.show(**kwargs)
->>>>>>> 0a12419a
 
     def show_sphinx(self):
         return self.fig
@@ -234,33 +215,15 @@
     def plot(  # type: ignore[override]
         self,
         fig,
-<<<<<<< HEAD
-=======
-        data: DataFrame,
-        x: Union[str, int],
-        y: Union[str, int],
-        by: str | None = None,
-        plot_3d=False,
-        **kwargs,
->>>>>>> 0a12419a
     ) -> Tuple[Figure, "Legend"]:  # note legend is always none for consistency
 
         traces = []
         if self.by is None:
             trace = go.Scatter(
-<<<<<<< HEAD
                 x=self.data[self.x],
                 y=self.data[self.y],
                 mode="lines",
                 line=dict(color=self.current_color),
-=======
-                x=data[x],
-                y=data[y],
-                mode="lines",
-                line=dict(
-                    color=color_gen if isinstance(color_gen, str) else next(color_gen)
-                ),
->>>>>>> 0a12419a
             )
             traces.append(trace)
         else:
@@ -270,15 +233,7 @@
                     y=df[self.y],
                     mode="lines",
                     name=group,
-<<<<<<< HEAD
                     line=dict(color=self.current_color),
-=======
-                    line=dict(
-                        color=(
-                            color_gen if isinstance(color_gen, str) else next(color_gen)
-                        )
-                    ),
->>>>>>> 0a12419a
                 )
                 traces.append(trace)
 
@@ -289,16 +244,7 @@
 class PLOTLYVLinePlot(PLOTLYPlot, VLinePlot):
 
     @APPEND_PLOT_DOC
-<<<<<<< HEAD
     def plot(self, fig) -> Tuple[Figure, "Legend"]:
-=======
-    def plot(
-        cls, fig, data, x, y, by=None, plot_3d=False, **kwargs
-    ) -> Tuple[Figure, "Legend"]:
-        color_gen = kwargs.pop("line_color", None)
-        if color_gen is None:
-            color_gen = ColorGenerator()
->>>>>>> 0a12419a
 
         if not self.plot_3d:
             traces = []
@@ -308,13 +254,8 @@
                         x_data = [0, row[self.x]]
                         y_data = [row[self.y]] * 2
                     else:
-<<<<<<< HEAD
                         x_data = [row[self.x]] * 2
                         y_data = [0, row[self.y]]
-=======
-                        x_data = [row[x]] * 2
-                        y_data = [0, row[y]]
->>>>>>> 0a12419a
 
                     trace = go.Scattergl(
                         x=x_data,
@@ -333,16 +274,9 @@
                             x_data = [0, row[self.x]]
                             y_data = [row[self.y]] * 2
                         else:
-<<<<<<< HEAD
                             x_data = [row[self.x]] * 2
                             y_data = [0, row[self.y]]
 
-=======
-                            x_data = [row[x]] * 2
-                            y_data = [0, row[y]]
-
-                        line_color = next(color_gen)
->>>>>>> 0a12419a
                         trace = go.Scattergl(
                             x=x_data,
                             y=y_data,
@@ -357,16 +291,7 @@
 
             fig.add_traces(data=traces)
         else:
-<<<<<<< HEAD
             if self.by is None:
-=======
-            if "z" in kwargs:
-                z = kwargs.pop("z")
-            xlabel = kwargs.pop("xlabel", "X")
-            ylabel = kwargs.pop("ylabel", "Y")
-            zlabel = kwargs.pop("zlabel", "Z")
-            if by is None:
->>>>>>> 0a12419a
                 x_vert = []
                 y_vert = []
                 z_vert = []
@@ -398,16 +323,6 @@
                             colorscale="magma_r",
                             cmin=z_min,
                             cmax=z_max,
-<<<<<<< HEAD
-=======
-                            #   colorbar=dict(
-                            # title=zlabel,
-                            # titleside="right",
-                            # titlefont=dict(
-                            #     size=14,
-                            #     family="Arial"
-                            # ))
->>>>>>> 0a12419a
                         ),
                         name="",
                         showlegend=False,
@@ -423,11 +338,7 @@
                         x_val,
                         y_val,
                         z_val,
-<<<<<<< HEAD
                     ) in zip(df[self.x], df[self.y], df[self.z]):
-=======
-                    ) in zip(df[x], df[y], df[z]):
->>>>>>> 0a12419a
                         for i in range(2):
                             x_vert.append(x_val)
                             y_vert.append(y_val)
@@ -445,11 +356,7 @@
                             y=y_vert,
                             z=z_vert,
                             mode="lines",
-<<<<<<< HEAD
                             line=dict(width=5, color=self.current_color),
-=======
-                            line=dict(width=5, color=use_color),
->>>>>>> 0a12419a
                             name=group,
                             legendgroup=group,
                         )
@@ -502,7 +409,7 @@
                 # Check if the text contains LaTeX-style expressions
                 if is_latex_formatted(text):
                     # Wrap the text in '$' to indicate LaTeX math mode
-                    text = r'${}$'.format(text)
+                    text = r"${}$".format(text)
                 annotation = go.layout.Annotation(
                     text=text.replace("\n", "<br>"),
                     x=x,
@@ -530,23 +437,9 @@
             self.marker = MarkerShapeGenerator(engine="PLOTLY")
 
     @APPEND_PLOT_DOC
-<<<<<<< HEAD
     def plot(self, fig) -> Tuple[Figure, "Legend"]:
 
         marker_dict = dict()
-=======
-    def plot(
-        cls, fig, data, x, y, by=None, plot_3d=False, **kwargs
-    ) -> Tuple[Figure, "Legend"]:
-        color_gen = kwargs.pop("line_color", None)
-        if color_gen is None:
-            color_gen = ColorGenerator()
-        marker_gen = kwargs.pop("marker_gen", None)
-        if marker_gen is None:
-            marker_gen = MarkerShapeGenerator(engine="PLOTLY")
-        marker_dict = kwargs.pop("marker", dict())
-        marker_size = kwargs.pop("marker_size", 10)
->>>>>>> 0a12419a
         # Check for z-dimension and plot heatmap
         # Plotting heatmaps with z dimension overwrites marker_dict.
         if self.z:
@@ -576,13 +469,8 @@
             print(self.marker)
             marker_dict["symbol"] = self.current_marker
             trace = go.Scattergl(
-<<<<<<< HEAD
                 x=self.data[self.x],
                 y=self.data[self.y],
-=======
-                x=data[x],
-                y=data[y],
->>>>>>> 0a12419a
                 mode="markers",
                 marker=marker_dict,
                 showlegend=False,
@@ -710,7 +598,6 @@
             )
             fig = scatterPlot.generate(None, None)
 
-<<<<<<< HEAD
             if self.z is not None:
                 tooltips, custom_hover_data = self._create_tooltips(
                     {self.xlabel: self.x, self.ylabel: self.y, self.zlabel: self.z}
@@ -718,15 +605,6 @@
             else:
                 tooltips, custom_hover_data = self._create_tooltips(
                     {self.xlabel: self.x, self.ylabel: self.y}
-=======
-            if z is not None:
-                tooltips, custom_hover_data = self._create_tooltips(
-                    {self.xlabel: x, self.ylabel: y, self.zlabel: z}
-                )
-            else:
-                tooltips, custom_hover_data = self._create_tooltips(
-                    {self.xlabel: x, self.ylabel: y}
->>>>>>> 0a12419a
                 )
 
             self._add_tooltips(fig, tooltips, custom_hover_data=custom_hover_data)
@@ -735,19 +613,8 @@
                 self._add_box_boundaries(fig, self.annotation_data)
             return fig
         else:
-<<<<<<< HEAD
             vlinePlot = self.get_vline_renderer(data=self.data, x=self.x, y=self.y)
             return vlinePlot.generate(None, None)
-=======
-            vlinePlot = self.get_vline_renderer(self.data, x, y, **class_kwargs)
-            self.fig = vlinePlot.generate(
-                z=z,
-                xlabel=self.xlabel,
-                ylabel=self.ylabel,
-                zlabel=self.zlabel,
-                **other_kwargs,
-            )
->>>>>>> 0a12419a
 
             # TODO: Custom tooltips currently not working as expected for 3D plot, it has it's own tooltip that works out of the box, but with set x, y, z name to value
             # tooltips, custom_hover_data = self._create_tooltips({self.xlabel: x, self.ylabel: y, self.zlabel: z})
@@ -759,7 +626,6 @@
 
         return x_fig
 
-<<<<<<< HEAD
     def create_y_axis_plot(self, main_fig) -> "figure":
         y_fig = super().create_y_axis_plot(main_fig)
         y_fig.update_xaxes(range=[0, self.data[self.z].max()])
@@ -767,13 +633,6 @@
         y_fig.update_layout(
             xaxis_title=self.y_plot_config.xlabel, yaxis_title=self.y_plot_config.ylabel
         )
-=======
-    def create_y_axis_plot(self, y, z, class_kwargs) -> "figure":
-        y_fig = super().create_y_axis_plot(y, z, class_kwargs)
-        y_fig.update_xaxes(range=[0, self.data[z].max()])
-        y_fig.update_yaxes(range=[self.data[y].min(), self.data[y].max()])
-        y_fig.update_layout(xaxis_title=self.ylabel, yaxis_title=self.zlabel)
->>>>>>> 0a12419a
 
         return y_fig
 
@@ -876,19 +735,10 @@
             lambda axis: axis.tickfont.update(size=self.yaxis_tick_font_size)
         )
 
-<<<<<<< HEAD
         self._update_plot_aes(fig_m)
         return fig_m
 
     def _add_box_boundaries(self, fig, annotation_data):
-=======
-        # Overwrite the figure with the new grid figure
-        self.fig = fig_m
-
-        self._update_plot_aes(self.fig)
-
-    def _add_box_boundaries(self, annotation_data, **kwargs):
->>>>>>> 0a12419a
         color_gen = ColorGenerator(
             colormap=self.feature_config.colormap, n=annotation_data.shape[0]
         )
